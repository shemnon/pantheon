/*
 * Copyright 2018 ConsenSys AG.
 *
 * Licensed under the Apache License, Version 2.0 (the "License"); you may not use this file except in compliance with
 * the License. You may obtain a copy of the License at
 *
 * http://www.apache.org/licenses/LICENSE-2.0
 *
 * Unless required by applicable law or agreed to in writing, software distributed under the License is distributed on
 * an "AS IS" BASIS, WITHOUT WARRANTIES OR CONDITIONS OF ANY KIND, either express or implied. See the License for the
 * specific language governing permissions and limitations under the License.
 */
package tech.pegasys.pantheon.ethereum.p2p.discovery.internal;

import static com.google.common.base.Preconditions.checkNotNull;
import static org.assertj.core.api.Assertions.assertThat;
import static org.mockito.ArgumentMatchers.any;
import static org.mockito.ArgumentMatchers.anyLong;
import static org.mockito.ArgumentMatchers.argThat;
import static org.mockito.ArgumentMatchers.eq;
import static org.mockito.Mockito.atLeast;
import static org.mockito.Mockito.doAnswer;
import static org.mockito.Mockito.doReturn;
import static org.mockito.Mockito.mock;
import static org.mockito.Mockito.never;
import static org.mockito.Mockito.spy;
import static org.mockito.Mockito.times;
import static org.mockito.Mockito.verify;
import static org.mockito.Mockito.verifyZeroInteractions;
import static org.mockito.Mockito.when;

import tech.pegasys.pantheon.crypto.SECP256K1;
import tech.pegasys.pantheon.crypto.SECP256K1.KeyPair;
import tech.pegasys.pantheon.ethereum.p2p.NodePermissioningControllerTestHelper;
import tech.pegasys.pantheon.ethereum.p2p.discovery.DiscoveryPeer;
import tech.pegasys.pantheon.ethereum.p2p.discovery.Endpoint;
import tech.pegasys.pantheon.ethereum.p2p.discovery.PeerDiscoveryEvent.PeerBondedEvent;
import tech.pegasys.pantheon.ethereum.p2p.discovery.PeerDiscoveryEvent.PeerDroppedEvent;
import tech.pegasys.pantheon.ethereum.p2p.discovery.PeerDiscoveryStatus;
import tech.pegasys.pantheon.ethereum.p2p.discovery.PeerDiscoveryTestHelper;
import tech.pegasys.pantheon.ethereum.p2p.discovery.internal.PeerTable.EvictResult;
import tech.pegasys.pantheon.ethereum.p2p.peers.Peer;
import tech.pegasys.pantheon.ethereum.p2p.peers.PeerBlacklist;
import tech.pegasys.pantheon.ethereum.permissioning.node.NodePermissioningController;
import tech.pegasys.pantheon.metrics.noop.NoOpMetricsSystem;
import tech.pegasys.pantheon.util.Subscribers;
import tech.pegasys.pantheon.util.bytes.Bytes32;
import tech.pegasys.pantheon.util.bytes.BytesValue;
import tech.pegasys.pantheon.util.bytes.MutableBytesValue;
import tech.pegasys.pantheon.util.enode.EnodeURL;
import tech.pegasys.pantheon.util.uint.UInt256;
import tech.pegasys.pantheon.util.uint.UInt256Value;

import java.util.ArrayList;
import java.util.Arrays;
import java.util.Collection;
import java.util.Collections;
import java.util.List;
import java.util.Optional;
import java.util.concurrent.ExecutionException;
import java.util.concurrent.TimeUnit;
import java.util.concurrent.TimeoutException;
import java.util.concurrent.atomic.AtomicInteger;
import java.util.function.Consumer;
import java.util.stream.Collectors;

import org.junit.After;
import org.junit.Before;
import org.junit.Test;
import org.mockito.ArgumentCaptor;

public class PeerDiscoveryControllerTest {

  private static final byte MOST_SIGNFICANT_BIT_MASK = -128;
  private static final RetryDelayFunction LONG_DELAY_FUNCTION = (prev) -> 999999999L;
  private static final RetryDelayFunction SHORT_DELAY_FUNCTION = (prev) -> Math.max(100, prev * 2);
  private static final PeerRequirement PEER_REQUIREMENT = () -> true;
  private static final long TABLE_REFRESH_INTERVAL_MS = TimeUnit.HOURS.toMillis(1);
  private PeerDiscoveryController controller;
  private DiscoveryPeer localPeer;
  private PeerTable peerTable;
  private KeyPair localKeyPair;
  private final AtomicInteger counter = new AtomicInteger(1);
  private final PeerDiscoveryTestHelper helper = new PeerDiscoveryTestHelper();

  @Before
  public void initializeMocks() {
    final List<KeyPair> keyPairs = PeerDiscoveryTestHelper.generateKeyPairs(1);
    localKeyPair = keyPairs.get(0);
    localPeer = helper.createDiscoveryPeer(localKeyPair);
    peerTable = new PeerTable(localPeer.getId());
  }

  @After
  public void stopTable() {
    if (controller != null) {
      controller.stop().join();
    }
  }

  @Test
  public void bootstrapPeersRetriesSent() {
    // Create peers.
    final int peerCount = 3;
    final List<SECP256K1.KeyPair> keyPairs = PeerDiscoveryTestHelper.generateKeyPairs(peerCount);
    final List<DiscoveryPeer> peers = helper.createDiscoveryPeers(keyPairs);

    final MockTimerUtil timer = spy(new MockTimerUtil());
    final OutboundMessageHandler outboundMessageHandler = mock(OutboundMessageHandler.class);
    controller =
        getControllerBuilder()
            .peers(peers)
            .timerUtil(timer)
            .outboundMessageHandler(outboundMessageHandler)
            .build();
    controller.setRetryDelayFunction(SHORT_DELAY_FUNCTION);

    // Mock the creation of the PING packet, so that we can control the hash,
    // which gets validated when receiving the PONG.
    final PingPacketData mockPing =
        PingPacketData.create(localPeer.getEndpoint(), peers.get(0).getEndpoint());
    final Packet mockPacket = Packet.create(PacketType.PING, mockPing, keyPairs.get(0));
    mockPingPacketCreation(mockPacket);

    controller.start();

    final int timeouts = 4;
    for (int i = 0; i < timeouts; i++) {
      timer.runTimerHandlers();
    }
    final int expectedTimerEvents = (timeouts + 1) * peerCount;
    verify(timer, atLeast(expectedTimerEvents)).setTimer(anyLong(), any());

    // Within this time period, 4 timers should be placed with these timeouts.
    final long[] expectedTimeouts = {100, 200, 400, 800};
    for (final long timeout : expectedTimeouts) {
      verify(timer, times(peerCount)).setTimer(eq(timeout), any());
    }

    // Check that 5 PING packets were sent for each peer (the initial + 4 attempts following
    // timeouts).
    peers.forEach(
        p ->
            verify(outboundMessageHandler, times(timeouts + 1))
                .send(eq(p), matchPacketOfType(PacketType.PING)));

    controller
        .streamDiscoveredPeers()
        .forEach(p -> assertThat(p.getStatus()).isEqualTo(PeerDiscoveryStatus.BONDING));
  }

  private void mockPingPacketCreation(final Packet mockPacket) {
    mockPacketCreation(PacketType.PING, Optional.empty(), mockPacket);
  }

  private void mockPacketCreation(
      final PacketType type, final DiscoveryPeer peer, final Packet mockPacket) {
    mockPacketCreation(type, Optional.of(peer), mockPacket);
  }

  private void mockPacketCreation(
      final PacketType type, final Optional<DiscoveryPeer> peer, final Packet mockPacket) {
    doAnswer(
            invocation -> {
              final Consumer<Packet> handler = invocation.getArgument(2);
              handler.accept(mockPacket);
              return null;
            })
        .when(controller)
        .createPacket(eq(type), peer.isPresent() ? matchPingDataForPeer(peer.get()) : any(), any());
  }

  @Test
  public void bootstrapPeersRetriesStoppedUponResponse() {
    // Create peers.
    final List<SECP256K1.KeyPair> keyPairs = PeerDiscoveryTestHelper.generateKeyPairs(3);
    final List<DiscoveryPeer> peers = helper.createDiscoveryPeers(keyPairs);

    final MockTimerUtil timer = new MockTimerUtil();
    final OutboundMessageHandler outboundMessageHandler = mock(OutboundMessageHandler.class);
    controller =
        getControllerBuilder()
            .peers(peers)
            .timerUtil(timer)
            .outboundMessageHandler(outboundMessageHandler)
            .build();

    // Mock the creation of the PING packet, so that we can control the hash,
    // which gets validated when receiving the PONG.
    final PingPacketData mockPing =
        PingPacketData.create(localPeer.getEndpoint(), peers.get(0).getEndpoint());
    final Packet mockPacket = Packet.create(PacketType.PING, mockPing, keyPairs.get(0));
    mockPingPacketCreation(mockPacket);

    controller.start();

    // Invoke timers several times so that ping to peers should be resent
    for (int i = 0; i < 3; i++) {
      timer.runTimerHandlers();
    }

    // Assert PING packet was sent for peer[0] 4 times.
    for (final DiscoveryPeer peer : peers) {
      verify(outboundMessageHandler, times(4)).send(eq(peer), matchPacketOfType(PacketType.PING));
    }

    // Simulate a PONG message from peer 0.
    final PongPacketData packetData =
        PongPacketData.create(localPeer.getEndpoint(), mockPacket.getHash());
    final Packet packet = Packet.create(PacketType.PONG, packetData, keyPairs.get(0));
    controller.onMessage(packet, peers.get(0));

    // Invoke timers again
    for (int i = 0; i < 2; i++) {
      timer.runTimerHandlers();
    }

    // Ensure we receive no more PING packets for peer[0].
    // Assert PING packet was sent for peer[0] 4 times.
    for (final DiscoveryPeer peer : peers) {
      final int expectedCount = peer.equals(peers.get(0)) ? 4 : 6;
      verify(outboundMessageHandler, times(expectedCount))
          .send(eq(peer), matchPacketOfType(PacketType.PING));
    }
  }

  @Test
  public void shouldStopRetryingInteractionWhenLimitIsReached() {
    // Create peers.
    final List<SECP256K1.KeyPair> keyPairs = PeerDiscoveryTestHelper.generateKeyPairs(3);
    final List<DiscoveryPeer> peers = helper.createDiscoveryPeers(keyPairs);

    final MockTimerUtil timer = new MockTimerUtil();
    final OutboundMessageHandler outboundMessageHandler = mock(OutboundMessageHandler.class);
    controller =
        getControllerBuilder()
            .peers(peers)
            .timerUtil(timer)
            .outboundMessageHandler(outboundMessageHandler)
            .build();

    // Mock the creation of the PING packet, so that we can control the hash,
    // which gets validated when receiving the PONG.
    final PingPacketData mockPing =
        PingPacketData.create(localPeer.getEndpoint(), peers.get(0).getEndpoint());
    final Packet mockPacket = Packet.create(PacketType.PING, mockPing, keyPairs.get(0));
    mockPingPacketCreation(mockPacket);

    controller.start();

    // Invoke timers several times so that ping to peers should be resent
    for (int i = 0; i < 10; i++) {
      timer.runTimerHandlers();
    }

    // Assert PING packet was sent only 6 times (initial attempt plus 5 retries)
    for (final DiscoveryPeer peer : peers) {
      verify(outboundMessageHandler, times(6)).send(eq(peer), matchPacketOfType(PacketType.PING));
    }
  }

  @Test
  public void bootstrapPeersPongReceived_HashMatched() {
    // Create peers.
    final List<SECP256K1.KeyPair> keyPairs = PeerDiscoveryTestHelper.generateKeyPairs(3);
    final List<DiscoveryPeer> peers = helper.createDiscoveryPeers(keyPairs);

    final MockTimerUtil timer = new MockTimerUtil();
    final OutboundMessageHandler outboundMessageHandler = mock(OutboundMessageHandler.class);
    controller =
        getControllerBuilder()
            .peers(peers)
            .timerUtil(timer)
            .outboundMessageHandler(outboundMessageHandler)
            .build();

    // Mock the creation of the PING packet, so that we can control the hash, which gets validated
    // when receiving the PONG.
    final PingPacketData mockPing =
        PingPacketData.create(localPeer.getEndpoint(), peers.get(0).getEndpoint());
    final Packet mockPacket = Packet.create(PacketType.PING, mockPing, keyPairs.get(0));
    mockPingPacketCreation(mockPacket);

    controller.start();

    assertThat(
            controller
                .streamDiscoveredPeers()
                .filter(p -> p.getStatus() == PeerDiscoveryStatus.BONDING))
        .hasSize(3);

    // Simulate PONG messages from all peers
    for (int i = 0; i < 3; i++) {
      final PongPacketData packetData =
          PongPacketData.create(localPeer.getEndpoint(), mockPacket.getHash());
      final Packet packet0 = Packet.create(PacketType.PONG, packetData, keyPairs.get(i));
      controller.onMessage(packet0, peers.get(i));
    }

    // Ensure that the peer controller is now sending FIND_NEIGHBORS messages for this peer.
    for (int i = 0; i < 3; i++) {
      verify(outboundMessageHandler, times(1))
          .send(eq(peers.get(i)), matchPacketOfType(PacketType.FIND_NEIGHBORS));
    }

    // Invoke timeouts and check that we resent our neighbors request
    timer.runTimerHandlers();
    for (int i = 0; i < 3; i++) {
      verify(outboundMessageHandler, times(2))
          .send(eq(peers.get(i)), matchPacketOfType(PacketType.FIND_NEIGHBORS));
    }

    assertThat(
            controller
                .streamDiscoveredPeers()
                .filter(p -> p.getStatus() == PeerDiscoveryStatus.BONDING))
        .hasSize(0);
    assertThat(
            controller
                .streamDiscoveredPeers()
                .filter(p -> p.getStatus() == PeerDiscoveryStatus.BONDED))
        .hasSize(3);
  }

  @Test
  public void bootstrapPeersPongReceived_HashUnmatched() {
    // Create peers.
    final List<SECP256K1.KeyPair> keyPairs = PeerDiscoveryTestHelper.generateKeyPairs(3);
    final List<DiscoveryPeer> peers = helper.createDiscoveryPeers(keyPairs);

    final OutboundMessageHandler outboundMessageHandler = mock(OutboundMessageHandler.class);
    controller =
        getControllerBuilder().peers(peers).outboundMessageHandler(outboundMessageHandler).build();
    controller.setRetryDelayFunction(LONG_DELAY_FUNCTION);

    // Mock the creation of the PING packet, so that we can control the hash, which gets validated
    // when
    // processing the PONG.
    final PingPacketData mockPing =
        PingPacketData.create(localPeer.getEndpoint(), peers.get(0).getEndpoint());
    final Packet mockPacket = Packet.create(PacketType.PING, mockPing, keyPairs.get(0));
    mockPingPacketCreation(mockPacket);

    controller.start();

    assertThat(
            controller
                .streamDiscoveredPeers()
                .filter(p -> p.getStatus() == PeerDiscoveryStatus.BONDING))
        .hasSize(3);

    // Send a PONG packet from peer 1, with an incorrect hash.
    final PongPacketData packetData =
        PongPacketData.create(localPeer.getEndpoint(), BytesValue.fromHexString("1212"));
    final Packet packet = Packet.create(PacketType.PONG, packetData, keyPairs.get(1));
    controller.onMessage(packet, peers.get(1));

    // No FIND_NEIGHBORS packet was sent for peer 1.
    verify(outboundMessageHandler, never())
        .send(eq(peers.get(1)), matchPacketOfType(PacketType.FIND_NEIGHBORS));

    assertThat(
            controller
                .streamDiscoveredPeers()
                .filter(p -> p.getStatus() == PeerDiscoveryStatus.BONDING))
        .hasSize(3);
  }

  @Test
  public void findNeighborsSentAfterBondingFinished() {
    // Create three peers, out of which the first two are bootstrap peers.
    final List<SECP256K1.KeyPair> keyPairs = PeerDiscoveryTestHelper.generateKeyPairs(1);
    final List<DiscoveryPeer> peers = helper.createDiscoveryPeers(keyPairs);

    // Initialize the peer controller, setting a high controller refresh interval and a high timeout
    // threshold,
    // to avoid retries getting in the way of this test.
    final OutboundMessageHandler outboundMessageHandler = mock(OutboundMessageHandler.class);
    controller =
        getControllerBuilder()
            .peers(peers.get(0))
            .outboundMessageHandler(outboundMessageHandler)
            .build();

    // Mock the creation of the PING packet, so that we can control the hash, which gets validated
    // when
    // processing the PONG.
    final PingPacketData mockPing =
        PingPacketData.create(localPeer.getEndpoint(), peers.get(0).getEndpoint());
    final Packet mockPacket = Packet.create(PacketType.PING, mockPing, keyPairs.get(0));
    mockPingPacketCreation(mockPacket);
    controller.setRetryDelayFunction((prev) -> 999999999L);
    controller.start();

    // Verify that the PING was sent.
    verify(outboundMessageHandler, times(1))
        .send(eq(peers.get(0)), matchPacketOfType(PacketType.PING));

    // Simulate a PONG message from peer[0].
    respondWithPong(peers.get(0), keyPairs.get(0), mockPacket.getHash());

    // Verify that the FIND_NEIGHBORS packet was sent with target == localPeer.
    final ArgumentCaptor<Packet> captor = ArgumentCaptor.forClass(Packet.class);
    verify(outboundMessageHandler, atLeast(1)).send(eq(peers.get(0)), captor.capture());
    final List<Packet> neighborsPackets =
        captor.getAllValues().stream()
            .filter(p -> p.getType().equals(PacketType.FIND_NEIGHBORS))
            .collect(Collectors.toList());
    assertThat(neighborsPackets.size()).isEqualTo(1);
    final Packet nieghborsPacket = neighborsPackets.get(0);
    final Optional<FindNeighborsPacketData> maybeData =
        nieghborsPacket.getPacketData(FindNeighborsPacketData.class);
    assertThat(maybeData).isPresent();
    final FindNeighborsPacketData data = maybeData.get();
    assertThat(data.getTarget()).isEqualTo(localPeer.getId());

    assertThat(controller.streamDiscoveredPeers()).hasSize(1);
    assertThat(controller.streamDiscoveredPeers().findFirst().get().getStatus())
        .isEqualTo(PeerDiscoveryStatus.BONDED);
  }

  private ControllerBuilder getControllerBuilder() {
    return ControllerBuilder.create()
        .keyPair(localKeyPair)
        .localPeer(localPeer)
        .peerTable(peerTable);
  }

  private void respondWithPong(
      final DiscoveryPeer discoveryPeer, final KeyPair keyPair, final BytesValue hash) {
    final PongPacketData packetData0 = PongPacketData.create(localPeer.getEndpoint(), hash);
    final Packet pongPacket0 = Packet.create(PacketType.PONG, packetData0, keyPair);
    controller.onMessage(pongPacket0, discoveryPeer);
  }

  @Test
  public void peerSeenTwice() throws InterruptedException {
    // Create three peers, out of which the first two are bootstrap peers.
    final List<SECP256K1.KeyPair> keyPairs = PeerDiscoveryTestHelper.generateKeyPairs(3);
    final List<DiscoveryPeer> peers = helper.createDiscoveryPeers(keyPairs);

    // Initialize the peer controller
    final OutboundMessageHandler outboundMessageHandler = mock(OutboundMessageHandler.class);
    controller =
        getControllerBuilder()
            .peers(peers.get(0), peers.get(1))
            .outboundMessageHandler(outboundMessageHandler)
            .build();

    // Mock the creation of the PING packet, so that we can control the hash, which gets validated
    // when processing the PONG.
    final PingPacketData pingPacketData =
        PingPacketData.create(localPeer.getEndpoint(), peers.get(0).getEndpoint());
    final Packet pingPacket = Packet.create(PacketType.PING, pingPacketData, keyPairs.get(0));

    mockPingPacketCreation(pingPacket);

    controller.setRetryDelayFunction((prev) -> 999999999L);
    controller.start();

    verify(outboundMessageHandler, times(1))
        .send(eq(peers.get(0)), matchPacketOfType(PacketType.PING));
    verify(outboundMessageHandler, times(1))
        .send(eq(peers.get(1)), matchPacketOfType(PacketType.PING));

    // Simulate a PONG message from peer[0].
    respondWithPong(peers.get(0), keyPairs.get(0), pingPacket.getHash());

    // Assert that we're bonding with the third peer.
    assertThat(controller.streamDiscoveredPeers()).hasSize(2);
    assertThat(controller.streamDiscoveredPeers())
        .filteredOn(p -> p.getStatus() == PeerDiscoveryStatus.BONDING)
        .hasSize(1);
    assertThat(controller.streamDiscoveredPeers())
        .filteredOn(p -> p.getStatus() == PeerDiscoveryStatus.BONDED)
        .hasSize(1);

    final PongPacketData pongPacketData =
        PongPacketData.create(localPeer.getEndpoint(), pingPacket.getHash());
    final Packet pongPacket = Packet.create(PacketType.PONG, pongPacketData, keyPairs.get(1));
    controller.onMessage(pongPacket, peers.get(1));

    // Now after we got that pong we should have sent a find neighbours message...
    verify(outboundMessageHandler, times(1))
        .send(eq(peers.get(0)), matchPacketOfType(PacketType.FIND_NEIGHBORS));

    // Simulate a NEIGHBORS message from peer[0] listing peer[2].
    final NeighborsPacketData neighbors0 =
        NeighborsPacketData.create(Collections.singletonList(peers.get(2)));
    final Packet neighborsPacket0 =
        Packet.create(PacketType.NEIGHBORS, neighbors0, keyPairs.get(0));
    controller.onMessage(neighborsPacket0, peers.get(0));

    // Assert that we're bonded with the third peer.
    assertThat(controller.streamDiscoveredPeers()).hasSize(2);
    assertThat(controller.streamDiscoveredPeers())
        .filteredOn(p -> p.getStatus() == PeerDiscoveryStatus.BONDED)
        .hasSize(2);

    // Simulate bonding and neighbors packet from the second bootstrap peer, with peer[2] reported
    // in the peer list.
    final NeighborsPacketData neighbors1 =
        NeighborsPacketData.create(Collections.singletonList(peers.get(2)));
    final Packet neighborsPacket1 =
        Packet.create(PacketType.NEIGHBORS, neighbors1, keyPairs.get(1));
    controller.onMessage(neighborsPacket1, peers.get(1));

    verify(outboundMessageHandler, times(1))
        .send(eq(peers.get(2)), matchPacketOfType(PacketType.PING));

    // Send a PONG packet from peer[2], to transition it to the BONDED state.
    final PongPacketData packetData2 =
        PongPacketData.create(localPeer.getEndpoint(), pingPacket.getHash());
    final Packet pongPacket2 = Packet.create(PacketType.PONG, packetData2, keyPairs.get(2));
    controller.onMessage(pongPacket2, peers.get(2));

    // Assert we're now bonded with peer[2].
    assertThat(controller.streamDiscoveredPeers())
        .filteredOn(p -> p.equals(peers.get(2)) && p.getStatus() == PeerDiscoveryStatus.BONDED)
        .hasSize(1);

    verify(outboundMessageHandler, times(1))
        .send(eq(peers.get(2)), matchPacketOfType(PacketType.PING));
  }

  @Test(expected = IllegalStateException.class)
  public void startTwice() {
    startPeerDiscoveryController();
    controller.start();
  }

  @Test
  public void stopTwice() {
    startPeerDiscoveryController();
    controller.stop();
    controller.stop();
    // no exception
  }

  @Test
  public void shouldAddNewPeerWhenReceivedPingAndPeerTableBucketIsNotFull() {
    final List<DiscoveryPeer> peers = createPeersInLastBucket(localPeer, 1);
    startPeerDiscoveryController();

    final Packet pingPacket = mockPingPacket(peers.get(0), localPeer);
    controller.onMessage(pingPacket, peers.get(0));
    assertThat(controller.streamDiscoveredPeers()).contains(peers.get(0));
  }

  @Test
  public void shouldNotAddSelfWhenReceivedPingFromSelf() {
    startPeerDiscoveryController();
    final DiscoveryPeer localPeer = DiscoveryPeer.fromEnode(this.localPeer.getEnodeURL());

    final Packet pingPacket = mockPingPacket(this.localPeer, this.localPeer);
    controller.onMessage(pingPacket, localPeer);

    assertThat(controller.streamDiscoveredPeers()).doesNotContain(localPeer);
  }

  @Test
  public void shouldAddNewPeerWhenReceivedPingAndPeerTableBucketIsFull() {
    final List<DiscoveryPeer> peers = createPeersInLastBucket(localPeer, 17);
    startPeerDiscoveryController();
    // Fill the last bucket.
    for (int i = 0; i < 16; i++) {
      peerTable.tryAdd(peers.get(i));
    }

    final Packet pingPacket = mockPingPacket(peers.get(16), localPeer);
    controller.onMessage(pingPacket, peers.get(16));

    assertThat(controller.streamDiscoveredPeers()).contains(peers.get(16));
    // The first peer added should have been evicted.
    assertThat(controller.streamDiscoveredPeers()).doesNotContain(peers.get(0));
  }

  @Test
  public void shouldNotRemoveExistingPeerWhenReceivedPing() {
    final List<DiscoveryPeer> peers = createPeersInLastBucket(localPeer, 1);
    startPeerDiscoveryController();

    peerTable.tryAdd(peers.get(0));
    assertThat(controller.streamDiscoveredPeers()).contains(peers.get(0));

    final Packet pingPacket = mockPingPacket(peers.get(0), localPeer);
    controller.onMessage(pingPacket, peers.get(0));

    assertThat(controller.streamDiscoveredPeers()).contains(peers.get(0));
  }

  @Test
  public void shouldNotAddNewPeerWhenReceivedPongFromBlacklistedPeer() {
    final List<DiscoveryPeer> peers = createPeersInLastBucket(localPeer, 3);

    final DiscoveryPeer discoPeer = peers.get(0);
    final DiscoveryPeer otherPeer = peers.get(1);
    final DiscoveryPeer otherPeer2 = peers.get(2);

    final PeerBlacklist blacklist = new PeerBlacklist();
    final OutboundMessageHandler outboundMessageHandler = mock(OutboundMessageHandler.class);
    controller =
        getControllerBuilder()
            .peers(discoPeer)
            .blacklist(blacklist)
            .outboundMessageHandler(outboundMessageHandler)
            .build();

    final Endpoint localEndpoint = localPeer.getEndpoint();

    // Setup ping to be sent to discoPeer
    List<SECP256K1.KeyPair> keyPairs = PeerDiscoveryTestHelper.generateKeyPairs(1);
    PingPacketData pingPacketData = PingPacketData.create(localEndpoint, discoPeer.getEndpoint());
    final Packet discoPeerPing = Packet.create(PacketType.PING, pingPacketData, keyPairs.get(0));
    mockPacketCreation(PacketType.PING, discoPeer, discoPeerPing);

    controller.start();
    verify(outboundMessageHandler, times(1))
        .send(eq(peers.get(0)), matchPacketOfType(PacketType.PING));

    final Packet pongFromDiscoPeer =
        MockPacketDataFactory.mockPongPacket(discoPeer, discoPeerPing.getHash());
    controller.onMessage(pongFromDiscoPeer, discoPeer);

    verify(outboundMessageHandler, times(1))
        .send(eq(discoPeer), matchPacketOfType(PacketType.FIND_NEIGHBORS));

    // Setup ping to be sent to otherPeer after neighbors packet is received
    keyPairs = PeerDiscoveryTestHelper.generateKeyPairs(1);
    pingPacketData = PingPacketData.create(localEndpoint, otherPeer.getEndpoint());
    final Packet pingPacket = Packet.create(PacketType.PING, pingPacketData, keyPairs.get(0));
    mockPacketCreation(PacketType.PING, otherPeer, pingPacket);

    // Setup ping to be sent to otherPeer2 after neighbors packet is received
    keyPairs = PeerDiscoveryTestHelper.generateKeyPairs(1);
    pingPacketData = PingPacketData.create(localEndpoint, otherPeer2.getEndpoint());
    final Packet pingPacket2 = Packet.create(PacketType.PING, pingPacketData, keyPairs.get(0));
    mockPacketCreation(PacketType.PING, otherPeer2, pingPacket2);

    final Packet neighborsPacket =
        MockPacketDataFactory.mockNeighborsPacket(discoPeer, otherPeer, otherPeer2);
    controller.onMessage(neighborsPacket, discoPeer);

    verify(outboundMessageHandler, times(peers.size()))
        .send(any(), matchPacketOfType(PacketType.PING));

    final Packet pongPacket = MockPacketDataFactory.mockPongPacket(otherPeer, pingPacket.getHash());
    controller.onMessage(pongPacket, otherPeer);

    // Blacklist otherPeer2 before sending return pong
    blacklist.add(otherPeer2);
    final Packet pongPacket2 =
        MockPacketDataFactory.mockPongPacket(otherPeer2, pingPacket2.getHash());
    controller.onMessage(pongPacket2, otherPeer2);

    assertThat(controller.streamDiscoveredPeers()).hasSize(2);
    assertThat(controller.streamDiscoveredPeers()).contains(discoPeer);
    assertThat(controller.streamDiscoveredPeers()).contains(otherPeer);
    assertThat(controller.streamDiscoveredPeers()).doesNotContain(otherPeer2);
  }

  private PacketData matchPingDataForPeer(final DiscoveryPeer peer) {
    return argThat((PacketData data) -> ((PingPacketData) data).getTo().equals(peer.getEndpoint()));
  }

  private Packet matchPacketOfType(final PacketType type) {
    return argThat((Packet packet) -> packet.getType().equals(type));
  }

  @Test
  public void shouldNotBondWithBlacklistedPeer() {
    final List<DiscoveryPeer> peers = createPeersInLastBucket(localPeer, 3);

    final DiscoveryPeer discoPeer = peers.get(0);
    final DiscoveryPeer otherPeer = peers.get(1);
    final DiscoveryPeer otherPeer2 = peers.get(2);

    final PeerBlacklist blacklist = new PeerBlacklist();
    final OutboundMessageHandler outboundMessageHandler = mock(OutboundMessageHandler.class);
    controller =
        getControllerBuilder()
            .peers(discoPeer)
            .blacklist(blacklist)
            .outboundMessageHandler(outboundMessageHandler)
            .build();

    final Endpoint localEndpoint = localPeer.getEndpoint();

    // Setup ping to be sent to discoPeer
    List<SECP256K1.KeyPair> keyPairs = PeerDiscoveryTestHelper.generateKeyPairs(1);
    PingPacketData pingPacketData = PingPacketData.create(localEndpoint, discoPeer.getEndpoint());
    final Packet discoPeerPing = Packet.create(PacketType.PING, pingPacketData, keyPairs.get(0));
    mockPacketCreation(PacketType.PING, discoPeer, discoPeerPing);

    controller.start();
    verify(outboundMessageHandler, times(1)).send(any(), matchPacketOfType(PacketType.PING));

    final Packet pongFromDiscoPeer =
        MockPacketDataFactory.mockPongPacket(discoPeer, discoPeerPing.getHash());
    controller.onMessage(pongFromDiscoPeer, discoPeer);

    verify(outboundMessageHandler, times(1))
        .send(eq(discoPeer), matchPacketOfType(PacketType.FIND_NEIGHBORS));

    // Setup ping to be sent to otherPeer after neighbors packet is received
    keyPairs = PeerDiscoveryTestHelper.generateKeyPairs(1);
    pingPacketData = PingPacketData.create(localEndpoint, otherPeer.getEndpoint());
    final Packet pingPacket = Packet.create(PacketType.PING, pingPacketData, keyPairs.get(0));
    mockPacketCreation(PacketType.PING, otherPeer, pingPacket);

    // Setup ping to be sent to otherPeer2 after neighbors packet is received
    keyPairs = PeerDiscoveryTestHelper.generateKeyPairs(1);
    pingPacketData = PingPacketData.create(localEndpoint, otherPeer2.getEndpoint());
    final Packet pingPacket2 = Packet.create(PacketType.PING, pingPacketData, keyPairs.get(0));
    mockPacketCreation(PacketType.PING, otherPeer2, pingPacket2);

    // Blacklist peer
    blacklist.add(otherPeer);

    final Packet neighborsPacket =
        MockPacketDataFactory.mockNeighborsPacket(discoPeer, otherPeer, otherPeer2);
    controller.onMessage(neighborsPacket, discoPeer);

    verify(controller, times(0)).bond(otherPeer);
    verify(controller, times(1)).bond(otherPeer2);
  }

  @Test
  public void shouldRespondToNeighborsRequestFromKnownPeer()
      throws InterruptedException, ExecutionException, TimeoutException {
    final List<DiscoveryPeer> peers = createPeersInLastBucket(localPeer, 1);

    final DiscoveryPeer discoPeer = peers.get(0);

    final PeerBlacklist blacklist = new PeerBlacklist();
    final OutboundMessageHandler outboundMessageHandler = mock(OutboundMessageHandler.class);
    controller =
        getControllerBuilder()
            .peers(discoPeer)
            .blacklist(blacklist)
            .outboundMessageHandler(outboundMessageHandler)
            .build();

    final Endpoint localEndpoint = localPeer.getEndpoint();

    // Setup ping to be sent to discoPeer
    final List<SECP256K1.KeyPair> keyPairs = PeerDiscoveryTestHelper.generateKeyPairs(1);
    final PingPacketData pingPacketData =
        PingPacketData.create(localEndpoint, discoPeer.getEndpoint());
    final Packet discoPeerPing = Packet.create(PacketType.PING, pingPacketData, keyPairs.get(0));
    mockPacketCreation(PacketType.PING, discoPeer, discoPeerPing);

    controller.start();
    verify(outboundMessageHandler, times(1)).send(any(), matchPacketOfType(PacketType.PING));

    final Packet pongFromDiscoPeer =
        MockPacketDataFactory.mockPongPacket(discoPeer, discoPeerPing.getHash());
    controller.onMessage(pongFromDiscoPeer, discoPeer);

    verify(outboundMessageHandler, times(1))
        .send(eq(discoPeer), matchPacketOfType(PacketType.FIND_NEIGHBORS));

    final Packet findNeighborsPacket = MockPacketDataFactory.mockFindNeighborsPacket(discoPeer);
    controller.onMessage(findNeighborsPacket, discoPeer);

    verify(outboundMessageHandler, times(1))
        .send(eq(discoPeer), matchPacketOfType(PacketType.NEIGHBORS));
  }

  @Test
  public void shouldNotRespondToNeighborsRequestFromUnknownPeer()
      throws InterruptedException, ExecutionException, TimeoutException {
    final List<DiscoveryPeer> peers = createPeersInLastBucket(localPeer, 2);

    final DiscoveryPeer discoPeer = peers.get(0);
    final DiscoveryPeer otherPeer = peers.get(1);

    final PeerBlacklist blacklist = new PeerBlacklist();
    final OutboundMessageHandler outboundMessageHandler = mock(OutboundMessageHandler.class);
    controller =
        getControllerBuilder()
            .peers(discoPeer)
            .blacklist(blacklist)
            .outboundMessageHandler(outboundMessageHandler)
            .build();

    final Endpoint localEndpoint = localPeer.getEndpoint();

    // Setup ping to be sent to discoPeer
    final List<SECP256K1.KeyPair> keyPairs = PeerDiscoveryTestHelper.generateKeyPairs(1);
    final PingPacketData pingPacketData =
        PingPacketData.create(localEndpoint, discoPeer.getEndpoint());
    final Packet discoPeerPing = Packet.create(PacketType.PING, pingPacketData, keyPairs.get(0));
    mockPacketCreation(PacketType.PING, discoPeer, discoPeerPing);

    controller.start();
    verify(outboundMessageHandler, times(1)).send(any(), matchPacketOfType(PacketType.PING));

    final Packet pongFromDiscoPeer =
        MockPacketDataFactory.mockPongPacket(discoPeer, discoPeerPing.getHash());
    controller.onMessage(pongFromDiscoPeer, discoPeer);

    verify(outboundMessageHandler, times(1))
        .send(eq(discoPeer), matchPacketOfType(PacketType.FIND_NEIGHBORS));

    final Packet findNeighborsPacket = MockPacketDataFactory.mockFindNeighborsPacket(discoPeer);
    controller.onMessage(findNeighborsPacket, otherPeer);

    verify(outboundMessageHandler, times(0))
        .send(eq(otherPeer), matchPacketOfType(PacketType.NEIGHBORS));
  }

  @Test
  public void shouldNotRespondToNeighborsRequestFromBlacklistedPeer() {
    final List<DiscoveryPeer> peers = createPeersInLastBucket(localPeer, 1);

    final DiscoveryPeer discoPeer = peers.get(0);

    final PeerBlacklist blacklist = new PeerBlacklist();
    final OutboundMessageHandler outboundMessageHandler = mock(OutboundMessageHandler.class);
    controller =
        getControllerBuilder()
            .peers(discoPeer)
            .blacklist(blacklist)
            .outboundMessageHandler(outboundMessageHandler)
            .build();

    final Endpoint localEndpoint = localPeer.getEndpoint();

    // Setup ping to be sent to discoPeer
    final List<SECP256K1.KeyPair> keyPairs = PeerDiscoveryTestHelper.generateKeyPairs(1);
    final PingPacketData pingPacketData =
        PingPacketData.create(localEndpoint, discoPeer.getEndpoint());
    final Packet discoPeerPing = Packet.create(PacketType.PING, pingPacketData, keyPairs.get(0));
    mockPacketCreation(PacketType.PING, discoPeer, discoPeerPing);

    controller.start();
    verify(outboundMessageHandler, times(1)).send(any(), matchPacketOfType(PacketType.PING));

    final Packet pongFromDiscoPeer =
        MockPacketDataFactory.mockPongPacket(discoPeer, discoPeerPing.getHash());
    controller.onMessage(pongFromDiscoPeer, discoPeer);

    verify(outboundMessageHandler, times(1))
        .send(eq(discoPeer), matchPacketOfType(PacketType.FIND_NEIGHBORS));

    blacklist.add(discoPeer);
    final Packet findNeighborsPacket = MockPacketDataFactory.mockFindNeighborsPacket(discoPeer);
    controller.onMessage(findNeighborsPacket, discoPeer);

    verify(outboundMessageHandler, times(0))
        .send(eq(discoPeer), matchPacketOfType(PacketType.NEIGHBORS));
  }

  @Test
  public void shouldAddNewPeerWhenReceivedPongAndPeerTableBucketIsNotFull() {
    final List<DiscoveryPeer> peers = createPeersInLastBucket(localPeer, 1);

    // Mock the creation of the PING packet to control hash for PONG.
    final List<SECP256K1.KeyPair> keyPairs = PeerDiscoveryTestHelper.generateKeyPairs(1);
    final PingPacketData pingPacketData =
        PingPacketData.create(localPeer.getEndpoint(), peers.get(0).getEndpoint());
    final Packet pingPacket = Packet.create(PacketType.PING, pingPacketData, keyPairs.get(0));

    final OutboundMessageHandler outboundMessageHandler = mock(OutboundMessageHandler.class);
    controller =
        getControllerBuilder()
            .peers(peers.get(0))
            .outboundMessageHandler(outboundMessageHandler)
            .build();
    mockPingPacketCreation(pingPacket);

    controller.setRetryDelayFunction((prev) -> 999999999L);
    controller.start();

    verify(outboundMessageHandler, times(1)).send(any(), matchPacketOfType(PacketType.PING));

    final Packet pongPacket =
        MockPacketDataFactory.mockPongPacket(peers.get(0), pingPacket.getHash());
    controller.onMessage(pongPacket, peers.get(0));

    assertThat(controller.streamDiscoveredPeers()).contains(peers.get(0));
  }

  @Test
  public void shouldAddNewPeerWhenReceivedPongAndPeerTableBucketIsFull() {
    final List<DiscoveryPeer> peers = createPeersInLastBucket(localPeer, 17);

    final List<DiscoveryPeer> bootstrapPeers = peers.subList(0, 16);
    final OutboundMessageHandler outboundMessageHandler = mock(OutboundMessageHandler.class);
    controller =
        getControllerBuilder()
            .peers(bootstrapPeers)
            .outboundMessageHandler(outboundMessageHandler)
            .build();
    controller.setRetryDelayFunction(LONG_DELAY_FUNCTION);

    // Mock the creation of PING packets to control hash PONG packets.
    final List<SECP256K1.KeyPair> keyPairs = PeerDiscoveryTestHelper.generateKeyPairs(1);
    final PingPacketData pingPacketData =
        PingPacketData.create(localPeer.getEndpoint(), peers.get(0).getEndpoint());
    final Packet pingPacket = Packet.create(PacketType.PING, pingPacketData, keyPairs.get(0));
    mockPingPacketCreation(pingPacket);

    controller.start();

    verify(outboundMessageHandler, times(16)).send(any(), matchPacketOfType(PacketType.PING));

    for (int i = 0; i <= 14; i++) {
      final Packet pongPacket =
          MockPacketDataFactory.mockPongPacket(peers.get(i), pingPacket.getHash());
      controller.onMessage(pongPacket, peers.get(i));
    }

    verify(outboundMessageHandler, times(0))
        .send(any(), matchPacketOfType(PacketType.FIND_NEIGHBORS));

    final Packet pongPacket15 =
        MockPacketDataFactory.mockPongPacket(peers.get(15), pingPacket.getHash());
    controller.onMessage(pongPacket15, peers.get(15));

    verify(outboundMessageHandler, times(3))
        .send(any(), matchPacketOfType(PacketType.FIND_NEIGHBORS));

    for (int i = 0; i <= 15; i++) {
      final Packet neighborsPacket =
          MockPacketDataFactory.mockNeighborsPacket(peers.get(i), peers.get(16));
      controller.onMessage(neighborsPacket, peers.get(i));
    }

    verify(outboundMessageHandler, times(1))
        .send(eq(peers.get(16)), matchPacketOfType(PacketType.PING));

    final Packet pongPacket16 =
        MockPacketDataFactory.mockPongPacket(peers.get(16), pingPacket.getHash());
    controller.onMessage(pongPacket16, peers.get(16));

    assertThat(controller.streamDiscoveredPeers()).contains(peers.get(16));
    assertThat(controller.streamDiscoveredPeers().collect(Collectors.toList())).hasSize(16);
    assertThat(evictedPeerFromBucket(bootstrapPeers, controller)).isTrue();
  }

  private boolean evictedPeerFromBucket(
      final List<DiscoveryPeer> peers, final PeerDiscoveryController controller) {
    for (final DiscoveryPeer peer : peers) {
      if (controller.streamDiscoveredPeers().noneMatch(candidate -> candidate.equals(peer))) {
        return true;
      }
    }
    return false;
  }

  @Test
  public void shouldNotAddPeerInNeighborsPacketWithoutBonding() {
    final List<DiscoveryPeer> peers = createPeersInLastBucket(localPeer, 2);

    // Mock the creation of the PING packet to control hash for PONG.
    final List<SECP256K1.KeyPair> keyPairs = PeerDiscoveryTestHelper.generateKeyPairs(1);
    final PingPacketData pingPacketData =
        PingPacketData.create(localPeer.getEndpoint(), peers.get(0).getEndpoint());
    final Packet pingPacket = Packet.create(PacketType.PING, pingPacketData, keyPairs.get(0));

    final OutboundMessageHandler outboundMessageHandler = mock(OutboundMessageHandler.class);
    controller =
        getControllerBuilder()
            .peers(peers.get(0))
            .outboundMessageHandler(outboundMessageHandler)
            .build();
    mockPingPacketCreation(pingPacket);
    controller.start();

    verify(outboundMessageHandler, times(1))
        .send(eq(peers.get(0)), matchPacketOfType(PacketType.PING));

    final Packet pongPacket =
        MockPacketDataFactory.mockPongPacket(peers.get(0), pingPacket.getHash());
    controller.onMessage(pongPacket, peers.get(0));

    verify(outboundMessageHandler, times(1))
        .send(eq(peers.get(0)), matchPacketOfType(PacketType.FIND_NEIGHBORS));

    assertThat(controller.streamDiscoveredPeers()).doesNotContain(peers.get(1));
  }

  @Test
  public void shouldNotBondWithNonPermittedPeer() {
    final List<DiscoveryPeer> peers = createPeersInLastBucket(localPeer, 3);

    final DiscoveryPeer discoveryPeer = peers.get(0);
    final DiscoveryPeer notPermittedPeer = peers.get(1);
    final DiscoveryPeer permittedPeer = peers.get(2);

    final PeerBlacklist blacklist = new PeerBlacklist();

    final NodePermissioningController nodePermissioningController =
        new NodePermissioningControllerTestHelper(localPeer)
            .withPermittedPeers(discoveryPeer, permittedPeer)
            .withForbiddenPeers(notPermittedPeer)
            .build();

    final OutboundMessageHandler outboundMessageHandler = mock(OutboundMessageHandler.class);
    controller =
        getControllerBuilder()
            .peers(discoveryPeer)
            .blacklist(blacklist)
            .nodePermissioningController(nodePermissioningController)
            .outboundMessageHandler(outboundMessageHandler)
            .build();

    final Endpoint localEndpoint = localPeer.getEndpoint();

    // Setup ping to be sent to discoveryPeer
    List<SECP256K1.KeyPair> keyPairs = PeerDiscoveryTestHelper.generateKeyPairs(1);
    PingPacketData pingPacketData =
        PingPacketData.create(localEndpoint, discoveryPeer.getEndpoint());
    final Packet discoPeerPing = Packet.create(PacketType.PING, pingPacketData, keyPairs.get(0));
    mockPacketCreation(PacketType.PING, discoveryPeer, discoPeerPing);

    controller.start();
    verify(outboundMessageHandler, times(1)).send(any(), matchPacketOfType(PacketType.PING));

    final Packet pongFromDiscoPeer =
        MockPacketDataFactory.mockPongPacket(discoveryPeer, discoPeerPing.getHash());
    controller.onMessage(pongFromDiscoPeer, discoveryPeer);

    verify(outboundMessageHandler, times(1))
        .send(eq(discoveryPeer), matchPacketOfType(PacketType.FIND_NEIGHBORS));

    // Setup ping to be sent to otherPeer after neighbors packet is received
    keyPairs = PeerDiscoveryTestHelper.generateKeyPairs(1);
    pingPacketData = PingPacketData.create(localEndpoint, notPermittedPeer.getEndpoint());
    final Packet pingPacket = Packet.create(PacketType.PING, pingPacketData, keyPairs.get(0));
    mockPacketCreation(PacketType.PING, notPermittedPeer, pingPacket);

    // Setup ping to be sent to otherPeer2 after neighbors packet is received
    keyPairs = PeerDiscoveryTestHelper.generateKeyPairs(1);
    pingPacketData = PingPacketData.create(localEndpoint, permittedPeer.getEndpoint());
    final Packet pingPacket2 = Packet.create(PacketType.PING, pingPacketData, keyPairs.get(0));
    mockPacketCreation(PacketType.PING, permittedPeer, pingPacket2);

    final Packet neighborsPacket =
        MockPacketDataFactory.mockNeighborsPacket(discoveryPeer, notPermittedPeer, permittedPeer);
    controller.onMessage(neighborsPacket, discoveryPeer);

    verify(controller, times(0)).bond(notPermittedPeer);
    verify(controller, times(1)).bond(permittedPeer);
  }

  @Test
  public void shouldNotRespondToPingFromNonWhitelistedDiscoveryPeer() {
    final List<DiscoveryPeer> peers = createPeersInLastBucket(localPeer, 3);
    final DiscoveryPeer discoPeer = peers.get(0);

    final NodePermissioningController nodePermissioningController =
        new NodePermissioningControllerTestHelper(localPeer).withForbiddenPeers(discoPeer).build();

    controller =
        getControllerBuilder()
            .peers(discoPeer)
            .nodePermissioningController(nodePermissioningController)
            .build();

    final Packet pingPacket = mockPingPacket(peers.get(0), localPeer);
    controller.onMessage(pingPacket, peers.get(0));
    assertThat(controller.streamDiscoveredPeers()).doesNotContain(peers.get(0));
  }

  @Test
<<<<<<< HEAD
  public void whenObservingNodeWhitelistAndNodeIsRemovedShouldEvictPeerFromPeerTable()
      throws IOException {
    final PeerTable peerTableSpy = spy(peerTable);
    final List<DiscoveryPeer> peers = createPeersInLastBucket(localPeer, 1);
    final DiscoveryPeer peer = peers.get(0);
    peerTableSpy.tryAdd(peer);

    final LocalPermissioningConfiguration config = permissioningConfigurationWithTempFile();
    final URI peerURI = URI.create(peer.getEnodeURLString());
    config.setNodeWhitelist(Lists.newArrayList(peerURI));
    final NodeLocalConfigPermissioningController nodeLocalConfigPermissioningController =
        new NodeLocalConfigPermissioningController(
            config, Collections.emptyList(), selfEnode.getNodeId());

    controller =
        getControllerBuilder()
            .whitelist(nodeLocalConfigPermissioningController)
            .peerTable(peerTableSpy)
            .build();

    controller.start();
    nodeLocalConfigPermissioningController.removeNodes(Lists.newArrayList(peerURI.toString()));

    verify(peerTableSpy).tryEvict(eq(DiscoveryPeer.fromURI(peerURI)));
  }

  @Test
  @SuppressWarnings({"unchecked", "rawtypes"})
  public void whenObservingNodeWhitelistAndNodeIsRemovedShouldNotifyPeerDroppedObservers()
      throws IOException {
    final PeerTable peerTableSpy = spy(peerTable);
    final List<DiscoveryPeer> peers = createPeersInLastBucket(localPeer, 1);
    final DiscoveryPeer peer = peers.get(0);
    peerTableSpy.tryAdd(peer);

    final LocalPermissioningConfiguration config = permissioningConfigurationWithTempFile();
    final URI peerURI = URI.create(peer.getEnodeURLString());
    config.setNodeWhitelist(Lists.newArrayList(peerURI));
    final NodeLocalConfigPermissioningController nodeLocalConfigPermissioningController =
        new NodeLocalConfigPermissioningController(
            config, Collections.emptyList(), selfEnode.getNodeId());

    final Consumer<PeerDroppedEvent> peerDroppedEventConsumer = mock(Consumer.class);
    final Subscribers<Consumer<PeerDroppedEvent>> peerDroppedSubscribers = new Subscribers();
    peerDroppedSubscribers.subscribe(peerDroppedEventConsumer);

    doReturn(EvictResult.evicted()).when(peerTableSpy).tryEvict(any());

    controller =
        getControllerBuilder()
            .whitelist(nodeLocalConfigPermissioningController)
            .peerTable(peerTableSpy)
            .peerDroppedObservers(peerDroppedSubscribers)
            .build();

    controller.start();
    nodeLocalConfigPermissioningController.removeNodes(Lists.newArrayList(peerURI.toString()));

    final ArgumentCaptor<PeerDroppedEvent> captor = ArgumentCaptor.forClass(PeerDroppedEvent.class);
    verify(peerDroppedEventConsumer).accept(captor.capture());
    assertThat(captor.getValue().getPeer())
        .isEqualTo(DiscoveryPeer.fromURI(peer.getEnodeURLString()));
  }

  @Test
=======
>>>>>>> 30833fb2
  @SuppressWarnings({"unchecked", "rawtypes"})
  public void whenPeerIsNotEvictedDropFromTableShouldReturnFalseAndNotifyZeroObservers() {
    final List<DiscoveryPeer> peers = createPeersInLastBucket(localPeer, 1);
    final DiscoveryPeer peer = peers.get(0);
    final PeerTable peerTableSpy = spy(peerTable);
    final Consumer<PeerDroppedEvent> peerDroppedEventConsumer = mock(Consumer.class);
    final Subscribers<Consumer<PeerDroppedEvent>> peerDroppedSubscribers = new Subscribers();
    peerDroppedSubscribers.subscribe(peerDroppedEventConsumer);

    doReturn(EvictResult.absent()).when(peerTableSpy).tryEvict(any());

    controller = getControllerBuilder().peerDroppedObservers(peerDroppedSubscribers).build();

    controller.start();
    final boolean dropped = controller.dropFromPeerTable(peer);

    assertThat(dropped).isFalse();
    verifyZeroInteractions(peerDroppedEventConsumer);
  }

  private static Packet mockPingPacket(final DiscoveryPeer from, final DiscoveryPeer to) {
    final Packet packet = mock(Packet.class);

    final PingPacketData pingPacketData =
        PingPacketData.create(from.getEndpoint(), to.getEndpoint());
    when(packet.getPacketData(any())).thenReturn(Optional.of(pingPacketData));
    final BytesValue id = from.getId();
    when(packet.getNodeId()).thenReturn(id);
    when(packet.getType()).thenReturn(PacketType.PING);
    when(packet.getHash()).thenReturn(Bytes32.ZERO);

    return packet;
  }

  private List<DiscoveryPeer> createPeersInLastBucket(final Peer host, final int n) {
    final List<DiscoveryPeer> newPeers = new ArrayList<>(n);

    // Flipping the most significant bit of the keccak256 will place the peer
    // in the last bucket for the corresponding host peer.
    final Bytes32 keccak256 = host.keccak256();
    final MutableBytesValue template = MutableBytesValue.create(keccak256.size());
    byte msb = keccak256.get(0);
    msb ^= MOST_SIGNFICANT_BIT_MASK;
    template.set(0, msb);

    for (int i = 0; i < n; i++) {
      template.setInt(template.size() - 4, i);
      final Bytes32 keccak = Bytes32.leftPad(template.copy());
      final MutableBytesValue id = MutableBytesValue.create(64);
      UInt256.of(i).getBytes().copyTo(id, id.size() - UInt256Value.SIZE);
      final DiscoveryPeer peer =
          spy(
              DiscoveryPeer.fromEnode(
                  EnodeURL.builder()
                      .nodeId(id)
                      .ipAddress("127.0.0.1")
                      .listeningPort(100 + counter.incrementAndGet())
                      .build()));
      doReturn(keccak).when(peer).keccak256();
      newPeers.add(peer);
    }

    return newPeers;
  }

  private PeerDiscoveryController startPeerDiscoveryController(
      final DiscoveryPeer... bootstrapPeers) {
    return startPeerDiscoveryController(LONG_DELAY_FUNCTION, bootstrapPeers);
  }

  private PeerDiscoveryController startPeerDiscoveryController(
      final RetryDelayFunction retryDelayFunction, final DiscoveryPeer... bootstrapPeers) {
    // Create the controller.
    controller = getControllerBuilder().peers(bootstrapPeers).build();
    controller.setRetryDelayFunction(retryDelayFunction);
    controller.start();
    return controller;
  }

<<<<<<< HEAD
  private LocalPermissioningConfiguration permissioningConfigurationWithTempFile()
      throws IOException {
    final LocalPermissioningConfiguration config = LocalPermissioningConfiguration.createDefault();
    final Path tempFile = Files.createTempFile("test", "test");
    tempFile.toFile().deleteOnExit();
    config.setNodePermissioningConfigFilePath(tempFile.toAbsolutePath().toString());
    config.setAccountPermissioningConfigFilePath(tempFile.toAbsolutePath().toString());
    return config;
  }

=======
>>>>>>> 30833fb2
  static class ControllerBuilder {
    private Collection<DiscoveryPeer> discoPeers = Collections.emptyList();
    private PeerBlacklist blacklist = new PeerBlacklist();
    private Optional<NodePermissioningController> nodePermissioningController = Optional.empty();
    private MockTimerUtil timerUtil = new MockTimerUtil();
    private KeyPair keypair;
    private DiscoveryPeer localPeer;
    private PeerTable peerTable;
    private OutboundMessageHandler outboundMessageHandler = OutboundMessageHandler.NOOP;
    private static final PeerDiscoveryTestHelper helper = new PeerDiscoveryTestHelper();
    private Subscribers<Consumer<PeerBondedEvent>> peerBondedObservers = new Subscribers<>();
    private Subscribers<Consumer<PeerDroppedEvent>> peerDroppedObservers = new Subscribers<>();

    public static ControllerBuilder create() {
      return new ControllerBuilder();
    }

    ControllerBuilder peers(final Collection<DiscoveryPeer> discoPeers) {
      this.discoPeers = discoPeers;
      return this;
    }

    ControllerBuilder peers(final DiscoveryPeer... discoPeers) {
      this.discoPeers = Arrays.asList(discoPeers);
      return this;
    }

    ControllerBuilder blacklist(final PeerBlacklist blacklist) {
      this.blacklist = blacklist;
      return this;
    }

    ControllerBuilder nodePermissioningController(final NodePermissioningController controller) {
      this.nodePermissioningController = Optional.of(controller);
      return this;
    }

    ControllerBuilder timerUtil(final MockTimerUtil timerUtil) {
      this.timerUtil = timerUtil;
      return this;
    }

    ControllerBuilder keyPair(final KeyPair keypair) {
      this.keypair = keypair;
      return this;
    }

    ControllerBuilder localPeer(final DiscoveryPeer localPeer) {
      this.localPeer = localPeer;
      return this;
    }

    ControllerBuilder peerTable(final PeerTable peerTable) {
      this.peerTable = peerTable;
      return this;
    }

    ControllerBuilder outboundMessageHandler(final OutboundMessageHandler outboundMessageHandler) {
      this.outboundMessageHandler = outboundMessageHandler;
      return this;
    }

    ControllerBuilder peerBondedObservers(final Subscribers<Consumer<PeerBondedEvent>> observers) {
      this.peerBondedObservers = observers;
      return this;
    }

    ControllerBuilder peerDroppedObservers(
        final Subscribers<Consumer<PeerDroppedEvent>> observers) {
      this.peerDroppedObservers = observers;
      return this;
    }

    PeerDiscoveryController build() {
      checkNotNull(keypair);
      if (localPeer == null) {
        localPeer = helper.createDiscoveryPeer(keypair);
      }
      if (peerTable == null) {
        peerTable = new PeerTable(localPeer.getId());
      }
      return spy(
          new PeerDiscoveryController(
              keypair,
              localPeer,
              peerTable,
              discoPeers,
              outboundMessageHandler,
              timerUtil,
              new BlockingAsyncExecutor(),
              TABLE_REFRESH_INTERVAL_MS,
              PEER_REQUIREMENT,
              blacklist,
              nodePermissioningController,
              peerBondedObservers,
              peerDroppedObservers,
              new NoOpMetricsSystem()));
    }
  }
}<|MERGE_RESOLUTION|>--- conflicted
+++ resolved
@@ -41,6 +41,7 @@
 import tech.pegasys.pantheon.ethereum.p2p.discovery.internal.PeerTable.EvictResult;
 import tech.pegasys.pantheon.ethereum.p2p.peers.Peer;
 import tech.pegasys.pantheon.ethereum.p2p.peers.PeerBlacklist;
+import tech.pegasys.pantheon.ethereum.permissioning.LocalPermissioningConfiguration;
 import tech.pegasys.pantheon.ethereum.permissioning.node.NodePermissioningController;
 import tech.pegasys.pantheon.metrics.noop.NoOpMetricsSystem;
 import tech.pegasys.pantheon.util.Subscribers;
@@ -51,6 +52,9 @@
 import tech.pegasys.pantheon.util.uint.UInt256;
 import tech.pegasys.pantheon.util.uint.UInt256Value;
 
+import java.io.IOException;
+import java.nio.file.Files;
+import java.nio.file.Path;
 import java.util.ArrayList;
 import java.util.Arrays;
 import java.util.Collection;
@@ -1066,74 +1070,6 @@
   }
 
   @Test
-<<<<<<< HEAD
-  public void whenObservingNodeWhitelistAndNodeIsRemovedShouldEvictPeerFromPeerTable()
-      throws IOException {
-    final PeerTable peerTableSpy = spy(peerTable);
-    final List<DiscoveryPeer> peers = createPeersInLastBucket(localPeer, 1);
-    final DiscoveryPeer peer = peers.get(0);
-    peerTableSpy.tryAdd(peer);
-
-    final LocalPermissioningConfiguration config = permissioningConfigurationWithTempFile();
-    final URI peerURI = URI.create(peer.getEnodeURLString());
-    config.setNodeWhitelist(Lists.newArrayList(peerURI));
-    final NodeLocalConfigPermissioningController nodeLocalConfigPermissioningController =
-        new NodeLocalConfigPermissioningController(
-            config, Collections.emptyList(), selfEnode.getNodeId());
-
-    controller =
-        getControllerBuilder()
-            .whitelist(nodeLocalConfigPermissioningController)
-            .peerTable(peerTableSpy)
-            .build();
-
-    controller.start();
-    nodeLocalConfigPermissioningController.removeNodes(Lists.newArrayList(peerURI.toString()));
-
-    verify(peerTableSpy).tryEvict(eq(DiscoveryPeer.fromURI(peerURI)));
-  }
-
-  @Test
-  @SuppressWarnings({"unchecked", "rawtypes"})
-  public void whenObservingNodeWhitelistAndNodeIsRemovedShouldNotifyPeerDroppedObservers()
-      throws IOException {
-    final PeerTable peerTableSpy = spy(peerTable);
-    final List<DiscoveryPeer> peers = createPeersInLastBucket(localPeer, 1);
-    final DiscoveryPeer peer = peers.get(0);
-    peerTableSpy.tryAdd(peer);
-
-    final LocalPermissioningConfiguration config = permissioningConfigurationWithTempFile();
-    final URI peerURI = URI.create(peer.getEnodeURLString());
-    config.setNodeWhitelist(Lists.newArrayList(peerURI));
-    final NodeLocalConfigPermissioningController nodeLocalConfigPermissioningController =
-        new NodeLocalConfigPermissioningController(
-            config, Collections.emptyList(), selfEnode.getNodeId());
-
-    final Consumer<PeerDroppedEvent> peerDroppedEventConsumer = mock(Consumer.class);
-    final Subscribers<Consumer<PeerDroppedEvent>> peerDroppedSubscribers = new Subscribers();
-    peerDroppedSubscribers.subscribe(peerDroppedEventConsumer);
-
-    doReturn(EvictResult.evicted()).when(peerTableSpy).tryEvict(any());
-
-    controller =
-        getControllerBuilder()
-            .whitelist(nodeLocalConfigPermissioningController)
-            .peerTable(peerTableSpy)
-            .peerDroppedObservers(peerDroppedSubscribers)
-            .build();
-
-    controller.start();
-    nodeLocalConfigPermissioningController.removeNodes(Lists.newArrayList(peerURI.toString()));
-
-    final ArgumentCaptor<PeerDroppedEvent> captor = ArgumentCaptor.forClass(PeerDroppedEvent.class);
-    verify(peerDroppedEventConsumer).accept(captor.capture());
-    assertThat(captor.getValue().getPeer())
-        .isEqualTo(DiscoveryPeer.fromURI(peer.getEnodeURLString()));
-  }
-
-  @Test
-=======
->>>>>>> 30833fb2
   @SuppressWarnings({"unchecked", "rawtypes"})
   public void whenPeerIsNotEvictedDropFromTableShouldReturnFalseAndNotifyZeroObservers() {
     final List<DiscoveryPeer> peers = createPeersInLastBucket(localPeer, 1);
@@ -1213,7 +1149,6 @@
     return controller;
   }
 
-<<<<<<< HEAD
   private LocalPermissioningConfiguration permissioningConfigurationWithTempFile()
       throws IOException {
     final LocalPermissioningConfiguration config = LocalPermissioningConfiguration.createDefault();
@@ -1224,8 +1159,6 @@
     return config;
   }
 
-=======
->>>>>>> 30833fb2
   static class ControllerBuilder {
     private Collection<DiscoveryPeer> discoPeers = Collections.emptyList();
     private PeerBlacklist blacklist = new PeerBlacklist();
