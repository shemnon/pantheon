/*
 * Copyright 2018 ConsenSys AG.
 *
 * Licensed under the Apache License, Version 2.0 (the "License"); you may not use this file except in compliance with
 * the License. You may obtain a copy of the License at
 *
 * http://www.apache.org/licenses/LICENSE-2.0
 *
 * Unless required by applicable law or agreed to in writing, software distributed under the License is distributed on
 * an "AS IS" BASIS, WITHOUT WARRANTIES OR CONDITIONS OF ANY KIND, either express or implied. See the License for the
 * specific language governing permissions and limitations under the License.
 */
package tech.pegasys.pantheon.ethereum.eth.manager;

import tech.pegasys.pantheon.ethereum.eth.manager.EthPeer.DisconnectCallback;
import tech.pegasys.pantheon.ethereum.p2p.api.PeerConnection;
import tech.pegasys.pantheon.metrics.MetricCategory;
import tech.pegasys.pantheon.metrics.MetricsSystem;
import tech.pegasys.pantheon.util.Subscribers;

import java.time.Clock;
import java.util.ArrayList;
import java.util.Collection;
import java.util.Comparator;
import java.util.Map;
import java.util.Optional;
import java.util.concurrent.ConcurrentHashMap;
import java.util.stream.Collectors;
import java.util.stream.Stream;

public class EthPeers {
  public static final Comparator<EthPeer> TOTAL_DIFFICULTY =
      Comparator.comparing(
          ((final EthPeer p) -> p.chainState().getBestBlock().getTotalDifficulty()));

  public static final Comparator<EthPeer> CHAIN_HEIGHT =
      Comparator.comparing(((final EthPeer p) -> p.chainState().getEstimatedHeight()));

  public static final Comparator<EthPeer> BEST_CHAIN = TOTAL_DIFFICULTY.thenComparing(CHAIN_HEIGHT);

  public static final Comparator<EthPeer> LEAST_TO_MOST_BUSY =
      Comparator.comparing(EthPeer::outstandingRequests)
          .thenComparing(EthPeer::getLastRequestTimestamp);

  private final Map<PeerConnection, EthPeer> connections = new ConcurrentHashMap<>();
  private final String protocolName;
  private final Clock clock;
  private final Subscribers<ConnectCallback> connectCallbacks = new Subscribers<>();
  private final Subscribers<DisconnectCallback> disconnectCallbacks = new Subscribers<>();
  private final Collection<PendingPeerRequest> pendingRequests = new ArrayList<>();

  public EthPeers(final String protocolName, final Clock clock, final MetricsSystem metricsSystem) {
    this.protocolName = protocolName;
    this.clock = clock;
    metricsSystem.createIntegerGauge(
        MetricCategory.PEERS,
        "pending_peer_requests_current",
        "Number of peer requests currently pending because peers are busy",
        pendingRequests::size);
  }

  void registerConnection(final PeerConnection peerConnection) {
    final EthPeer peer =
        new EthPeer(peerConnection, protocolName, this::invokeConnectionCallbacks, clock);
    connections.putIfAbsent(peerConnection, peer);
  }

  void registerDisconnect(final PeerConnection connection) {
    final EthPeer peer = connections.remove(connection);
    if (peer != null) {
      disconnectCallbacks.forEach(callback -> callback.onDisconnect(peer));
      peer.handleDisconnect();
    }
    checkPendingConnections();
  }

  public EthPeer peer(final PeerConnection peerConnection) {
    return connections.get(peerConnection);
  }

  public PendingPeerRequest executePeerRequest(
      final PeerRequest request, final long minimumBlockNumber, final Optional<EthPeer> peer) {
    final PendingPeerRequest pendingPeerRequest =
        new PendingPeerRequest(this, request, minimumBlockNumber, peer);
    synchronized (this) {
      if (!pendingPeerRequest.attemptExecution()) {
        pendingRequests.add(pendingPeerRequest);
      }
    }
    return pendingPeerRequest;
  }

  public void dispatchMessage(final EthPeer peer, final EthMessage ethMessage) {
    peer.dispatch(ethMessage);
    if (peer.hasAvailableRequestCapacity()) {
      checkPendingConnections();
    }
  }

  private void checkPendingConnections() {
    synchronized (this) {
      pendingRequests.removeIf(PendingPeerRequest::attemptExecution);
    }
  }

  public long subscribeConnect(final ConnectCallback callback) {
    return connectCallbacks.subscribe(callback);
  }

  public void unsubscribeConnect(final long id) {
    connectCallbacks.unsubscribe(id);
  }

  public void subscribeDisconnect(final DisconnectCallback callback) {
    disconnectCallbacks.subscribe(callback);
  }

  public int peerCount() {
    return connections.size();
  }

<<<<<<< HEAD
  public int availablePeerCount() {
    return (int) streamAvailablePeers().count();
  }

  public Stream<EthPeer> streamAvailablePeers() {
=======
  public Stream<EthPeer> availablePeers() {
>>>>>>> fd9aa05f
    return connections.values().stream().filter(EthPeer::readyForRequests);
  }

  public Optional<EthPeer> bestPeer() {
    return streamAvailablePeers().max(BEST_CHAIN);
  }

<<<<<<< HEAD
  public Optional<EthPeer> idlePeer() {
    return streamIdlePeers().min(LEAST_TO_MOST_BUSY);
  }

  private Stream<EthPeer> streamIdlePeers() {
    final List<EthPeer> peers =
        streamAvailablePeers()
            .filter(p -> p.outstandingRequests() < maxOutstandingRequests)
            .collect(Collectors.toList());
    Collections.shuffle(peers);
    return peers.stream();
  }

  public Optional<EthPeer> idlePeer(final long withBlocksUpTo) {
    return streamIdlePeers()
        .filter(p -> p.chainState().getEstimatedHeight() >= withBlocksUpTo)
        .findAny();
  }

=======
>>>>>>> fd9aa05f
  @FunctionalInterface
  public interface ConnectCallback {
    void onPeerConnected(EthPeer newPeer);
  }

  @Override
  public String toString() {
    final String connectionsList =
        connections.values().stream().map(EthPeer::toString).collect(Collectors.joining(","));
    return "EthPeers{connections=" + connectionsList + '}';
  }

  private void invokeConnectionCallbacks(final EthPeer peer) {
    connectCallbacks.forEach(cb -> cb.onPeerConnected(peer));
  }
}<|MERGE_RESOLUTION|>--- conflicted
+++ resolved
@@ -119,15 +119,7 @@
     return connections.size();
   }
 
-<<<<<<< HEAD
-  public int availablePeerCount() {
-    return (int) streamAvailablePeers().count();
-  }
-
   public Stream<EthPeer> streamAvailablePeers() {
-=======
-  public Stream<EthPeer> availablePeers() {
->>>>>>> fd9aa05f
     return connections.values().stream().filter(EthPeer::readyForRequests);
   }
 
@@ -135,28 +127,6 @@
     return streamAvailablePeers().max(BEST_CHAIN);
   }
 
-<<<<<<< HEAD
-  public Optional<EthPeer> idlePeer() {
-    return streamIdlePeers().min(LEAST_TO_MOST_BUSY);
-  }
-
-  private Stream<EthPeer> streamIdlePeers() {
-    final List<EthPeer> peers =
-        streamAvailablePeers()
-            .filter(p -> p.outstandingRequests() < maxOutstandingRequests)
-            .collect(Collectors.toList());
-    Collections.shuffle(peers);
-    return peers.stream();
-  }
-
-  public Optional<EthPeer> idlePeer(final long withBlocksUpTo) {
-    return streamIdlePeers()
-        .filter(p -> p.chainState().getEstimatedHeight() >= withBlocksUpTo)
-        .findAny();
-  }
-
-=======
->>>>>>> fd9aa05f
   @FunctionalInterface
   public interface ConnectCallback {
     void onPeerConnected(EthPeer newPeer);
