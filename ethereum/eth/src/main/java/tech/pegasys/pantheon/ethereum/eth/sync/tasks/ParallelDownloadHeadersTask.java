--- conflicted
+++ resolved
@@ -14,12 +14,9 @@
 
 import tech.pegasys.pantheon.ethereum.ProtocolContext;
 import tech.pegasys.pantheon.ethereum.core.BlockHeader;
-<<<<<<< HEAD
-import tech.pegasys.pantheon.ethereum.eth.manager.AbstractFanOutTask;
-=======
->>>>>>> 7033d15b
 import tech.pegasys.pantheon.ethereum.eth.manager.EthContext;
-import tech.pegasys.pantheon.ethereum.eth.manager.task.AbstractPipelinedTask;
+import tech.pegasys.pantheon.ethereum.eth.manager.EthPeer;
+import tech.pegasys.pantheon.ethereum.eth.manager.task.AbstractFanOutTask;
 import tech.pegasys.pantheon.ethereum.mainnet.ProtocolSchedule;
 import tech.pegasys.pantheon.metrics.LabelledMetric;
 import tech.pegasys.pantheon.metrics.OperationTimer;
@@ -34,11 +31,7 @@
 import org.apache.logging.log4j.Logger;
 
 public class ParallelDownloadHeadersTask<C>
-<<<<<<< HEAD
     extends AbstractFanOutTask<BlockHeader, List<BlockHeader>> {
-=======
-    extends AbstractPipelinedTask<BlockHeader, List<BlockHeader>> {
->>>>>>> 7033d15b
   private static final Logger LOG = LogManager.getLogger();
 
   private final ProtocolSchedule<C> protocolSchedule;
@@ -52,7 +45,7 @@
       final ProtocolContext<C> protocolContext,
       final EthContext ethContext,
       final LabelledMetric<OperationTimer> ethTasksTimer) {
-    super(inboundQueue, outboundBacklogSize, ethTasksTimer);
+    super(inboundQueue, outboundBacklogSize, ethContext, ethTasksTimer);
 
     this.protocolSchedule = protocolSchedule;
     this.protocolContext = protocolContext;
@@ -62,7 +55,8 @@
   @Override
   protected Optional<CompletableFuture<List<BlockHeader>>> startProcessing(
       final BlockHeader nextCheckpointHeader,
-      final Optional<BlockHeader> previousCheckpointHeader) {
+      final Optional<BlockHeader> previousCheckpointHeader,
+      final EthPeer peer) {
     if (!previousCheckpointHeader.isPresent()) {
       return Optional.empty();
     }
@@ -80,13 +74,9 @@
             nextCheckpointHeader,
             segmentLength,
             ethTasksTimer);
-<<<<<<< HEAD
     downloadTask.assignPeer(peer);
     return Optional.of(executeSubTask(downloadTask::run));
   }
-=======
-    final CompletableFuture<List<BlockHeader>> headerFuture = executeSubTask(downloadTask::run);
->>>>>>> 7033d15b
 
   @Override
   protected Optional<List<BlockHeader>> finishProcessing(
