/*
 * Copyright 2019 ConsenSys AG.
 *
 * Licensed under the Apache License, Version 2.0 (the "License"); you may not use this file except in compliance with
 * the License. You may obtain a copy of the License at
 *
 * http://www.apache.org/licenses/LICENSE-2.0
 *
 * Unless required by applicable law or agreed to in writing, software distributed under the License is distributed on
 * an "AS IS" BASIS, WITHOUT WARRANTIES OR CONDITIONS OF ANY KIND, either express or implied. See the License for the
 * specific language governing permissions and limitations under the License.
 */
package tech.pegasys.pantheon.ethereum.eth.sync.fullsync;

import tech.pegasys.pantheon.ethereum.ProtocolContext;
import tech.pegasys.pantheon.ethereum.core.Block;
import tech.pegasys.pantheon.ethereum.core.BlockHeader;
import tech.pegasys.pantheon.ethereum.core.Transaction;
import tech.pegasys.pantheon.ethereum.eth.manager.EthContext;
<<<<<<< HEAD
import tech.pegasys.pantheon.ethereum.eth.manager.EthPeer;
=======
import tech.pegasys.pantheon.ethereum.eth.manager.EthScheduler;
>>>>>>> 7033d15b
import tech.pegasys.pantheon.ethereum.eth.sync.BlockHandler;
import tech.pegasys.pantheon.ethereum.eth.sync.tasks.CompleteBlocksTask;
import tech.pegasys.pantheon.ethereum.eth.sync.tasks.PersistBlockTask;
import tech.pegasys.pantheon.ethereum.mainnet.HeaderValidationMode;
import tech.pegasys.pantheon.ethereum.mainnet.ProtocolSchedule;
import tech.pegasys.pantheon.metrics.LabelledMetric;
import tech.pegasys.pantheon.metrics.OperationTimer;

import java.util.ArrayList;
import java.util.List;
import java.util.concurrent.CompletableFuture;

import org.apache.logging.log4j.LogManager;
import org.apache.logging.log4j.Logger;

public class FullSyncBlockHandler<C> implements BlockHandler<Block> {
  private static final Logger LOG = LogManager.getLogger();

  private final ProtocolSchedule<C> protocolSchedule;
  private final ProtocolContext<C> protocolContext;
  private final EthContext ethContext;
  private final LabelledMetric<OperationTimer> ethTasksTimer;

  FullSyncBlockHandler(
      final ProtocolSchedule<C> protocolSchedule,
      final ProtocolContext<C> protocolContext,
      final EthContext ethContext,
      final LabelledMetric<OperationTimer> ethTasksTimer) {
    this.protocolSchedule = protocolSchedule;
    this.protocolContext = protocolContext;
    this.ethContext = ethContext;
    this.ethTasksTimer = ethTasksTimer;
  }

  @Override
  public CompletableFuture<List<Block>> validateAndImportBlocks(final List<Block> blocks) {
    LOG.debug(
        "Validating and importing {} to {}",
        blocks.get(0).getHeader().getNumber(),
        blocks.get(blocks.size() - 1).getHeader().getNumber());
    return PersistBlockTask.forSequentialBlocks(
            protocolSchedule,
            protocolContext,
            blocks,
            HeaderValidationMode.SKIP_DETACHED,
            ethTasksTimer)
        .get();
  }

  @Override
<<<<<<< HEAD
  public CompletableFuture<List<Block>> downloadBlocks(
      final List<BlockHeader> headers, final EthPeer peer) {
    final CompleteBlocksTask<C> task =
        CompleteBlocksTask.forHeaders(protocolSchedule, ethContext, headers, ethTasksTimer);
    task.assignPeer(peer);
    return task.run().thenCompose(this::extractTransactionSenders);
=======
  public CompletableFuture<List<Block>> downloadBlocks(final List<BlockHeader> headers) {
    return CompleteBlocksTask.forHeaders(protocolSchedule, ethContext, headers, ethTasksTimer)
        .run();
>>>>>>> 7033d15b
  }

  @Override
  public long extractBlockNumber(final Block block) {
    return block.getHeader().getNumber();
  }

  @Override
  public CompletableFuture<Void> executeParallelCalculations(final List<Block> blocks) {
    final EthScheduler ethScheduler = ethContext.getScheduler();
    final List<CompletableFuture<?>> calculations = new ArrayList<>();
    for (final Block block : blocks) {
      for (final Transaction tx : block.getBody().getTransactions()) {
        calculations.add(ethScheduler.scheduleComputationTask(tx::getSender));
      }
    }
    return CompletableFuture.allOf(calculations.toArray(new CompletableFuture<?>[0]));
  }
}<|MERGE_RESOLUTION|>--- conflicted
+++ resolved
@@ -17,11 +17,8 @@
 import tech.pegasys.pantheon.ethereum.core.BlockHeader;
 import tech.pegasys.pantheon.ethereum.core.Transaction;
 import tech.pegasys.pantheon.ethereum.eth.manager.EthContext;
-<<<<<<< HEAD
 import tech.pegasys.pantheon.ethereum.eth.manager.EthPeer;
-=======
 import tech.pegasys.pantheon.ethereum.eth.manager.EthScheduler;
->>>>>>> 7033d15b
 import tech.pegasys.pantheon.ethereum.eth.sync.BlockHandler;
 import tech.pegasys.pantheon.ethereum.eth.sync.tasks.CompleteBlocksTask;
 import tech.pegasys.pantheon.ethereum.eth.sync.tasks.PersistBlockTask;
@@ -72,18 +69,12 @@
   }
 
   @Override
-<<<<<<< HEAD
   public CompletableFuture<List<Block>> downloadBlocks(
       final List<BlockHeader> headers, final EthPeer peer) {
     final CompleteBlocksTask<C> task =
         CompleteBlocksTask.forHeaders(protocolSchedule, ethContext, headers, ethTasksTimer);
     task.assignPeer(peer);
-    return task.run().thenCompose(this::extractTransactionSenders);
-=======
-  public CompletableFuture<List<Block>> downloadBlocks(final List<BlockHeader> headers) {
-    return CompleteBlocksTask.forHeaders(protocolSchedule, ethContext, headers, ethTasksTimer)
-        .run();
->>>>>>> 7033d15b
+    return task.run();
   }
 
   @Override
