/*
 * Copyright 2018 ConsenSys AG.
 *
 * Licensed under the Apache License, Version 2.0 (the "License"); you may not use this file except in compliance with
 * the License. You may obtain a copy of the License at
 *
 * http://www.apache.org/licenses/LICENSE-2.0
 *
 * Unless required by applicable law or agreed to in writing, software distributed under the License is distributed on
 * an "AS IS" BASIS, WITHOUT WARRANTIES OR CONDITIONS OF ANY KIND, either express or implied. See the License for the
 * specific language governing permissions and limitations under the License.
 */
package tech.pegasys.pantheon.ethereum.jsonrpc.internal.results;

import tech.pegasys.pantheon.ethereum.core.BlockHeader;
import tech.pegasys.pantheon.util.uint.UInt256;

import java.util.List;

import com.fasterxml.jackson.annotation.JsonGetter;
import com.fasterxml.jackson.annotation.JsonInclude;
import com.fasterxml.jackson.annotation.JsonInclude.Include;
import com.fasterxml.jackson.annotation.JsonPropertyOrder;
import com.fasterxml.jackson.databind.JsonNode;

@JsonPropertyOrder({
  "number",
  "hash",
  "parentHash",
  "nonce",
  "sha3Uncles",
  "logsBloom",
  "transactionsRoot",
  "stateRoot",
  "receiptsRoot",
  "miner",
  "difficulty",
  "totalDifficulty",
  "extraData",
  "size",
  "gasLimit",
  "gasUsed",
  "timestamp",
  "uncles",
  "transactions"
})
public class BlockResult implements JsonRpcResult {

  private final String number;
  private final String hash;
  private final String parentHash;
  private final String nonce;
  private final String sha3Uncles;
  private final String logsBloom;
  private final String transactionsRoot;
  private final String stateRoot;
  private final String receiptsRoot;
  private final String miner;
  private final String difficulty;
  private final String totalDifficulty;
  private final String extraData;
  private final String size;
  private final String gasLimit;
  private final String gasUsed;
  private final String timestamp;
  private final List<TransactionResult> transactions;
  private final List<JsonNode> ommers;
  private final String coinbase;

  public <T extends TransactionResult> BlockResult(
      final BlockHeader header,
      final List<TransactionResult> transactions,
      final List<JsonNode> ommers,
      final UInt256 totalDifficulty,
      final int size) {
    this(header, transactions, ommers, totalDifficulty, size, false);
  }

  public <T extends TransactionResult> BlockResult(
      final BlockHeader header,
      final List<TransactionResult> transactions,
      final List<JsonNode> ommers,
      final UInt256 totalDifficulty,
      final int size,
      final boolean includeCoinbase) {
    this.number = Quantity.create(header.getNumber());
    this.hash = header.getHash().toString();
    this.parentHash = header.getParentHash().toString();
    this.nonce = Quantity.longToPaddedHex(header.getNonce(), 8);
    this.sha3Uncles = header.getOmmersHash().toString();
    this.logsBloom = header.getLogsBloom().getBytes().toString();
    this.transactionsRoot = header.getTransactionsRoot().toString();
    this.stateRoot = header.getStateRoot().toString();
    this.receiptsRoot = header.getReceiptsRoot().toString();
    this.miner = header.getCoinbase().toString();
    this.difficulty = Quantity.create(header.getDifficulty());
    this.totalDifficulty = Quantity.create(totalDifficulty);
    this.extraData = header.getExtraData().toString();
    this.size = Quantity.create(size);
    this.gasLimit = Quantity.create(header.getGasLimit());
    this.gasUsed = Quantity.create(header.getGasUsed());
    this.timestamp = Quantity.create(header.getTimestamp());
    this.ommers = ommers;
    this.transactions = transactions;
    this.coinbase = includeCoinbase ? header.getCoinbase().toString() : null;
  }

  @JsonGetter(value = "number")
  public String getNumber() {
    return number;
  }

  @JsonGetter(value = "hash")
  public String getHash() {
    return hash;
  }

  @JsonGetter(value = "parentHash")
  public String getParentHash() {
    return parentHash;
  }

  @JsonGetter(value = "nonce")
  public String getNonce() {
    return nonce;
  }

  @JsonGetter(value = "sha3Uncles")
  public String getSha3Uncles() {
    return sha3Uncles;
  }

  @JsonGetter(value = "logsBloom")
  public String getLogsBloom() {
    return logsBloom;
  }

  @JsonGetter(value = "transactionsRoot")
  public String getTransactionsRoot() {
    return transactionsRoot;
  }

  @JsonGetter(value = "stateRoot")
  public String getStateRoot() {
    return stateRoot;
  }

  @JsonGetter(value = "receiptsRoot")
  public String getReceiptsRoot() {
    return receiptsRoot;
  }

  @JsonGetter(value = "miner")
  public String getMiner() {
    return miner;
  }

  @JsonGetter(value = "difficulty")
  public String getDifficulty() {
    return difficulty;
  }

  @JsonGetter(value = "totalDifficulty")
  public String getTotalDifficulty() {
    return totalDifficulty;
  }

  @JsonGetter(value = "extraData")
  public String getExtraData() {
    return extraData;
  }

  @JsonGetter(value = "size")
  public String getSize() {
    return size;
  }

  @JsonGetter(value = "gasLimit")
  public String getGasLimit() {
    return gasLimit;
  }

  @JsonGetter(value = "gasUsed")
  public String getGasUsed() {
    return gasUsed;
  }

  @JsonGetter(value = "timestamp")
  public String getTimestamp() {
    return timestamp;
  }

  @JsonGetter(value = "uncles")
  public List<JsonNode> getOmmers() {
    return ommers;
  }

  @JsonGetter(value = "transactions")
  public List<TransactionResult> getTransactions() {
    return transactions;
  }

  @JsonGetter(value = "author")
  @JsonInclude(Include.NON_NULL)
<<<<<<< HEAD
  public String getCoinbase()
  {
=======
  public String getCoinbase() {
>>>>>>> 31150666
    return coinbase;
  }
}<|MERGE_RESOLUTION|>--- conflicted
+++ resolved
@@ -202,12 +202,7 @@
 
   @JsonGetter(value = "author")
   @JsonInclude(Include.NON_NULL)
-<<<<<<< HEAD
-  public String getCoinbase()
-  {
-=======
   public String getCoinbase() {
->>>>>>> 31150666
     return coinbase;
   }
 }