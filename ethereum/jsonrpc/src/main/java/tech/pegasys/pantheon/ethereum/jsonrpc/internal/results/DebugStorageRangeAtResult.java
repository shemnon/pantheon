--- conflicted
+++ resolved
@@ -14,7 +14,6 @@
 
 import tech.pegasys.pantheon.ethereum.core.AccountStorageEntry;
 import tech.pegasys.pantheon.util.bytes.Bytes32;
-import tech.pegasys.pantheon.util.bytes.BytesValue;
 import tech.pegasys.pantheon.util.uint.UInt256;
 
 import java.util.NavigableMap;
@@ -31,17 +30,8 @@
   private final String nextKey;
 
   public DebugStorageRangeAtResult(
-<<<<<<< HEAD
-      final Map<Bytes32, UInt256> entries,
-      final Bytes32 nextKey,
-      final Map<BytesValue, BytesValue> preimages) {
-    entries.forEach(
-        (keyHash, value) ->
-            storage.put(keyHash.toString(), new StorageEntry(preimages.get(keyHash), value)));
-=======
       final NavigableMap<Bytes32, AccountStorageEntry> entries, final Bytes32 nextKey) {
     entries.forEach((keyHash, entry) -> storage.put(keyHash.toString(), new StorageEntry(entry)));
->>>>>>> 4abacc3c
     this.nextKey = nextKey != null ? nextKey.toString() : null;
   }
 
@@ -55,40 +45,14 @@
     return nextKey;
   }
 
-  @JsonGetter(value = "complete")
-  public boolean getComplete() {
-    return nextKey == null;
-  }
-
   @JsonPropertyOrder(value = {"key", "value"})
   public static class StorageEntry {
-    private final String key;
     private final String value;
     private final String key;
 
-<<<<<<< HEAD
-    public StorageEntry(final BytesValue key, final UInt256 value) {
-      this.key = key == null ? null : strictShortHex(key.toString());
-      this.value = strictShortHex(value.toHexString());
-    }
-
-    String strictShortHex(final String hexString) {
-      String workString = hexString;
-      if (workString.startsWith(("0x"))) {
-        workString = workString.substring(2);
-      }
-      while (workString.startsWith("00")) {
-        workString = workString.substring(2);
-      }
-      if (workString.length() == 0) {
-        workString = "00";
-      }
-      return "0x" + workString;
-=======
     public StorageEntry(final AccountStorageEntry entry) {
       this.value = entry.getValue().toHexString();
       this.key = entry.getKey().map(UInt256::toHexString).orElse(null);
->>>>>>> 4abacc3c
     }
 
     @JsonGetter(value = "key")
