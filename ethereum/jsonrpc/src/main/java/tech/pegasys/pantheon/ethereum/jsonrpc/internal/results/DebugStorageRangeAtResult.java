/*
 * Copyright 2018 ConsenSys AG.
 *
 * Licensed under the Apache License, Version 2.0 (the "License"); you may not use this file except in compliance with
 * the License. You may obtain a copy of the License at
 *
 * http://www.apache.org/licenses/LICENSE-2.0
 *
 * Unless required by applicable law or agreed to in writing, software distributed under the License is distributed on
 * an "AS IS" BASIS, WITHOUT WARRANTIES OR CONDITIONS OF ANY KIND, either express or implied. See the License for the
 * specific language governing permissions and limitations under the License.
 */
package tech.pegasys.pantheon.ethereum.jsonrpc.internal.results;

import tech.pegasys.pantheon.ethereum.core.AccountStorageEntry;
import tech.pegasys.pantheon.util.bytes.Bytes32;
import tech.pegasys.pantheon.util.uint.UInt256;

import java.util.NavigableMap;
import java.util.Objects;
import java.util.TreeMap;

import com.fasterxml.jackson.annotation.JsonGetter;
import com.fasterxml.jackson.annotation.JsonPropertyOrder;
import com.google.common.base.MoreObjects;

public class DebugStorageRangeAtResult implements JsonRpcResult {

  private final NavigableMap<String, StorageEntry> storage = new TreeMap<>();
  private final String nextKey;

  public DebugStorageRangeAtResult(
      final NavigableMap<Bytes32, AccountStorageEntry> entries,
      final Bytes32 nextKey,
      final boolean shortValues) {
    if (shortValues) {
      entries.forEach(
          (keyHash, entry) ->
              storage.put(
                  toStrictShortHexString(keyHash.toString()),
                  new StorageEntry(entry, shortValues)));
      this.nextKey = nextKey != null ? nextKey.toString() : null;

    } else {
      entries.forEach(
          (keyHash, entry) ->
              storage.put(keyHash.toString(), new StorageEntry(entry, shortValues)));
      this.nextKey = nextKey != null ? nextKey.toString() : null;
    }
  }

  private static String toStrictShortHexString(final String hex) {
    // Skipping '0x'
    if (hex.charAt(2) != '0') return hex;

    int i = 3;
    while (i < hex.length() - 1 && hex.charAt(i) == '0') {
      i++;
    }
    // Align the trim so we get full bytes, not stray nybbles.
    i = i & 0xFFFFFFFE;

    return "0x" + hex.substring(i);
  }

  @JsonGetter(value = "storage")
  public NavigableMap<String, StorageEntry> getStorage() {
    return storage;
  }

  @JsonGetter(value = "nextKey")
  public String getNextKey() {
    return nextKey;
  }

  @JsonGetter(value = "complete")
  public boolean getComplete() {
    return nextKey == null;
  }

  @JsonPropertyOrder(value = {"key", "value"})
  public static class StorageEntry {
    private final String value;
    private final String key;

<<<<<<< HEAD
    public StorageEntry(final AccountStorageEntry entry) {
      this.value = entry.getValue().toStrictShortHexString();
      this.key = entry.getKey().map(UInt256::toStrictShortHexString).orElse(null);
=======
    public StorageEntry(final AccountStorageEntry entry, final boolean shortValues) {
      if (shortValues) {
        this.value = entry.getValue().toStrictShortHexString();
        this.key = entry.getKey().map(UInt256::toStrictShortHexString).orElse(null);
      } else {
        this.value = entry.getValue().toHexString();
        this.key = entry.getKey().map(UInt256::toHexString).orElse(null);
      }
>>>>>>> 31150666
    }

    @JsonGetter(value = "key")
    public String getKey() {
      return key;
    }

    @JsonGetter(value = "value")
    public String getValue() {
      return value;
    }

    @Override
    public String toString() {
      return MoreObjects.toStringHelper(this).add("key", key).add("value", value).toString();
    }

    @Override
    public boolean equals(final Object o) {
      if (this == o) {
        return true;
      }
      if (o == null || getClass() != o.getClass()) {
        return false;
      }
      final StorageEntry that = (StorageEntry) o;
      return Objects.equals(value, that.value);
    }

    @Override
    public int hashCode() {
      return Objects.hash(value);
    }
  }
}<|MERGE_RESOLUTION|>--- conflicted
+++ resolved
@@ -83,11 +83,6 @@
     private final String value;
     private final String key;
 
-<<<<<<< HEAD
-    public StorageEntry(final AccountStorageEntry entry) {
-      this.value = entry.getValue().toStrictShortHexString();
-      this.key = entry.getKey().map(UInt256::toStrictShortHexString).orElse(null);
-=======
     public StorageEntry(final AccountStorageEntry entry, final boolean shortValues) {
       if (shortValues) {
         this.value = entry.getValue().toStrictShortHexString();
@@ -96,7 +91,6 @@
         this.value = entry.getValue().toHexString();
         this.key = entry.getKey().map(UInt256::toHexString).orElse(null);
       }
->>>>>>> 31150666
     }
 
     @JsonGetter(value = "key")
