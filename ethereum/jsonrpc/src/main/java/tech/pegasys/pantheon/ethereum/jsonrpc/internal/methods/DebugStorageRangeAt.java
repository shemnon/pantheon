/*
 * Copyright 2018 ConsenSys AG.
 *
 * Licensed under the Apache License, Version 2.0 (the "License"); you may not use this file except in compliance with
 * the License. You may obtain a copy of the License at
 *
 * http://www.apache.org/licenses/LICENSE-2.0
 *
 * Unless required by applicable law or agreed to in writing, software distributed under the License is distributed on
 * an "AS IS" BASIS, WITHOUT WARRANTIES OR CONDITIONS OF ANY KIND, either express or implied. See the License for the
 * specific language governing permissions and limitations under the License.
 */
package tech.pegasys.pantheon.ethereum.jsonrpc.internal.methods;

import tech.pegasys.pantheon.ethereum.core.Account;
import tech.pegasys.pantheon.ethereum.core.AccountStorageEntry;
import tech.pegasys.pantheon.ethereum.core.Address;
import tech.pegasys.pantheon.ethereum.core.BlockHeader;
import tech.pegasys.pantheon.ethereum.core.Hash;
import tech.pegasys.pantheon.ethereum.core.MutableWorldState;
import tech.pegasys.pantheon.ethereum.jsonrpc.RpcMethod;
import tech.pegasys.pantheon.ethereum.jsonrpc.internal.JsonRpcRequest;
import tech.pegasys.pantheon.ethereum.jsonrpc.internal.parameters.BlockParameterOrBlockHash;
import tech.pegasys.pantheon.ethereum.jsonrpc.internal.parameters.JsonRpcParameter;
import tech.pegasys.pantheon.ethereum.jsonrpc.internal.processor.BlockReplay;
import tech.pegasys.pantheon.ethereum.jsonrpc.internal.queries.BlockWithMetadata;
import tech.pegasys.pantheon.ethereum.jsonrpc.internal.queries.BlockchainQueries;
import tech.pegasys.pantheon.ethereum.jsonrpc.internal.queries.TransactionWithMetadata;
import tech.pegasys.pantheon.ethereum.jsonrpc.internal.response.JsonRpcResponse;
import tech.pegasys.pantheon.ethereum.jsonrpc.internal.response.JsonRpcSuccessResponse;
import tech.pegasys.pantheon.ethereum.jsonrpc.internal.results.DebugStorageRangeAtResult;
import tech.pegasys.pantheon.util.bytes.Bytes32;

import java.util.Collections;
import java.util.NavigableMap;
import java.util.Optional;
import java.util.function.Supplier;

import com.google.common.base.Suppliers;

public class DebugStorageRangeAt implements JsonRpcMethod {

  private final JsonRpcParameter parameters;
  private final Supplier<BlockchainQueries> blockchainQueries;
  private final Supplier<BlockReplay> blockReplay;
<<<<<<< HEAD
=======
  private final boolean shortValues;
>>>>>>> 31150666

  public DebugStorageRangeAt(
      final JsonRpcParameter parameters,
      final BlockchainQueries blockchainQueries,
      final BlockReplay blockReplay) {
<<<<<<< HEAD
    this(parameters, Suppliers.ofInstance(blockchainQueries), Suppliers.ofInstance(blockReplay));
=======
    this(
        parameters,
        Suppliers.ofInstance(blockchainQueries),
        Suppliers.ofInstance(blockReplay),
        false);
>>>>>>> 31150666
  }

  public DebugStorageRangeAt(
      final JsonRpcParameter parameters,
      final Supplier<BlockchainQueries> blockchainQueries,
<<<<<<< HEAD
      final Supplier<BlockReplay> blockReplay) {
=======
      final Supplier<BlockReplay> blockReplay,
      final boolean shortValues) {
>>>>>>> 31150666
    this.parameters = parameters;
    this.blockchainQueries = blockchainQueries;
    this.blockReplay = blockReplay;
    this.shortValues = shortValues;
  }

  @Override
  public String getName() {
    return RpcMethod.DEBUG_STORAGE_RANGE_AT.getMethodName();
  }

  @Override
  public JsonRpcResponse response(final JsonRpcRequest request) {
    final BlockParameterOrBlockHash blockParameterOrBlockHash =
        parameters.required(request.getParams(), 0, BlockParameterOrBlockHash.class);
    final int transactionIndex = parameters.required(request.getParams(), 1, Integer.class);
    final Address accountAddress = parameters.required(request.getParams(), 2, Address.class);
    final Hash startKey =
        Hash.fromHexStringLenient(parameters.required(request.getParams(), 3, String.class));
    final int limit = parameters.required(request.getParams(), 4, Integer.class);

    final Optional<Hash> blockHashOptional = hashFromParameter(blockParameterOrBlockHash);
    if (blockHashOptional.isEmpty()) {
      return emptyResponse(request);
    }
    final Hash blockHash = blockHashOptional.get();
    final Optional<BlockHeader> blockHeaderOptional =
        blockchainQueries.get().blockByHash(blockHash).map(BlockWithMetadata::getHeader);
    if (blockHeaderOptional.isEmpty()) {
      return emptyResponse(request);
    }

    final Optional<TransactionWithMetadata> optional =
        blockchainQueries.get().transactionByBlockHashAndIndex(blockHash, transactionIndex);
<<<<<<< HEAD
=======

>>>>>>> 31150666
    return optional
        .map(
            transactionWithMetadata ->
                (blockReplay
                    .get()
                    .afterTransactionInBlock(
                        blockHash,
                        transactionWithMetadata.getTransaction().hash(),
                        (transaction, blockHeader, blockchain, worldState, transactionProcessor) ->
                            extractStorageAt(request, accountAddress, startKey, limit, worldState))
                    .orElseGet(() -> emptyResponse(request))))
        .orElseGet(
            () ->
                blockchainQueries
                    .get()
                    .getWorldState(blockHeaderOptional.get().getNumber())
                    .map(
                        worldState ->
                            extractStorageAt(request, accountAddress, startKey, limit, worldState))
                    .orElseGet(() -> emptyResponse(request)));
  }

  private Optional<Hash> hashFromParameter(final BlockParameterOrBlockHash blockParameter) {
    if (blockParameter.isEarliest()) {
      return blockchainQueries.get().getBlockHashByNumber(0);
    } else if (blockParameter.isLatest() || blockParameter.isPending()) {
      return blockchainQueries
          .get()
          .latestBlockWithTxHashes()
          .map(block -> block.getHeader().getHash());
    } else if (blockParameter.isNumeric()) {
      return blockchainQueries.get().getBlockHashByNumber(blockParameter.getNumber().getAsLong());
    } else {
      return blockParameter.getHash();
    }
  }

  private JsonRpcSuccessResponse extractStorageAt(
      final JsonRpcRequest request,
      final Address accountAddress,
      final Hash startKey,
      final int limit,
      final MutableWorldState worldState) {
    final Account account = worldState.get(accountAddress);
    final NavigableMap<Bytes32, AccountStorageEntry> entries =
        account.storageEntriesFrom(startKey, limit + 1);

    Bytes32 nextKey = null;
    if (entries.size() == limit + 1) {
      nextKey = entries.lastKey();
      entries.remove(nextKey);
    }
    return new JsonRpcSuccessResponse(
        request.getId(), new DebugStorageRangeAtResult(entries, nextKey, shortValues));
  }

  private JsonRpcSuccessResponse emptyResponse(final JsonRpcRequest request) {
    return new JsonRpcSuccessResponse(
        request.getId(),
        new DebugStorageRangeAtResult(Collections.emptyNavigableMap(), null, shortValues));
  }
}<|MERGE_RESOLUTION|>--- conflicted
+++ resolved
@@ -43,35 +43,24 @@
   private final JsonRpcParameter parameters;
   private final Supplier<BlockchainQueries> blockchainQueries;
   private final Supplier<BlockReplay> blockReplay;
-<<<<<<< HEAD
-=======
   private final boolean shortValues;
->>>>>>> 31150666
 
   public DebugStorageRangeAt(
       final JsonRpcParameter parameters,
       final BlockchainQueries blockchainQueries,
       final BlockReplay blockReplay) {
-<<<<<<< HEAD
-    this(parameters, Suppliers.ofInstance(blockchainQueries), Suppliers.ofInstance(blockReplay));
-=======
     this(
         parameters,
         Suppliers.ofInstance(blockchainQueries),
         Suppliers.ofInstance(blockReplay),
         false);
->>>>>>> 31150666
   }
 
   public DebugStorageRangeAt(
       final JsonRpcParameter parameters,
       final Supplier<BlockchainQueries> blockchainQueries,
-<<<<<<< HEAD
-      final Supplier<BlockReplay> blockReplay) {
-=======
       final Supplier<BlockReplay> blockReplay,
       final boolean shortValues) {
->>>>>>> 31150666
     this.parameters = parameters;
     this.blockchainQueries = blockchainQueries;
     this.blockReplay = blockReplay;
@@ -106,10 +95,7 @@
 
     final Optional<TransactionWithMetadata> optional =
         blockchainQueries.get().transactionByBlockHashAndIndex(blockHash, transactionIndex);
-<<<<<<< HEAD
-=======
 
->>>>>>> 31150666
     return optional
         .map(
             transactionWithMetadata ->
