/*
 * Copyright 2018 ConsenSys AG.
 *
 * Licensed under the Apache License, Version 2.0 (the "License"); you may not use this file except in compliance with
 * the License. You may obtain a copy of the License at
 *
 * http://www.apache.org/licenses/LICENSE-2.0
 *
 * Unless required by applicable law or agreed to in writing, software distributed under the License is distributed on
 * an "AS IS" BASIS, WITHOUT WARRANTIES OR CONDITIONS OF ANY KIND, either express or implied. See the License for the
 * specific language governing permissions and limitations under the License.
 */
package tech.pegasys.pantheon.ethereum.mainnet;

import tech.pegasys.pantheon.config.GenesisConfigOptions;
import tech.pegasys.pantheon.ethereum.core.PrivacyParameters;
import tech.pegasys.pantheon.ethereum.privacy.PrivateTransactionValidator;

import java.math.BigInteger;
import java.util.Optional;
import java.util.OptionalLong;
import java.util.function.Function;

import org.apache.logging.log4j.LogManager;
import org.apache.logging.log4j.Logger;

public class ProtocolScheduleBuilder<C> {

  private static final Logger LOG = LogManager.getLogger();
  private final GenesisConfigOptions config;
  private final Function<ProtocolSpecBuilder<Void>, ProtocolSpecBuilder<C>> protocolSpecAdapter;
  private final Optional<BigInteger> defaultChainId;
  private final PrivacyParameters privacyParameters;
  private final boolean isRevertReasonEnabled;

  public ProtocolScheduleBuilder(
      final GenesisConfigOptions config,
      final BigInteger defaultChainId,
      final Function<ProtocolSpecBuilder<Void>, ProtocolSpecBuilder<C>> protocolSpecAdapter,
      final PrivacyParameters privacyParameters,
      final boolean isRevertReasonEnabled) {
    this(
        config,
        Optional.of(defaultChainId),
        protocolSpecAdapter,
        privacyParameters,
        isRevertReasonEnabled);
  }

  public ProtocolScheduleBuilder(
      final GenesisConfigOptions config,
      final Function<ProtocolSpecBuilder<Void>, ProtocolSpecBuilder<C>> protocolSpecAdapter,
      final PrivacyParameters privacyParameters,
      final boolean isRevertReasonEnabled) {
    this(config, Optional.empty(), protocolSpecAdapter, privacyParameters, isRevertReasonEnabled);
  }

  private ProtocolScheduleBuilder(
      final GenesisConfigOptions config,
      final Optional<BigInteger> defaultChainId,
      final Function<ProtocolSpecBuilder<Void>, ProtocolSpecBuilder<C>> protocolSpecAdapter,
      final PrivacyParameters privacyParameters,
      final boolean isRevertReasonEnabled) {
    this.config = config;
    this.defaultChainId = defaultChainId;
    this.protocolSpecAdapter = protocolSpecAdapter;
    this.privacyParameters = privacyParameters;
    this.isRevertReasonEnabled = isRevertReasonEnabled;
  }

  public ProtocolSchedule<C> createProtocolSchedule() {
    final Optional<BigInteger> chainId =
        config.getChainId().map(Optional::of).orElse(defaultChainId);
    final MutableProtocolSchedule<C> protocolSchedule = new MutableProtocolSchedule<>(chainId);

    validateForkOrdering();

    addProtocolSpec(
        protocolSchedule,
        0,
        MainnetProtocolSpecs.frontierDefinition(
<<<<<<< HEAD
            config.getContractSizeLimit(), config.getEvmStackSize(), clock));
    config
        .getHomesteadBlockNumber()
        .ifPresent(
            blockNumber ->
                addProtocolSpec(
                    protocolSchedule,
                    blockNumber,
                    MainnetProtocolSpecs.homesteadDefinition(
                        config.getContractSizeLimit(), config.getEvmStackSize(), clock)));
=======
            config.getContractSizeLimit(), config.getEvmStackSize()));
    addProtocolSpec(
        protocolSchedule,
        config.getHomesteadBlockNumber(),
        MainnetProtocolSpecs.homesteadDefinition(
            config.getContractSizeLimit(), config.getEvmStackSize()));
>>>>>>> 19a64765

    config
        .getDaoForkBlock()
        .ifPresent(
            daoBlockNumber -> {
              final ProtocolSpec<C> originalProtocolSpec =
                  protocolSchedule.getByBlockNumber(daoBlockNumber);
              addProtocolSpec(
                  protocolSchedule,
                  daoBlockNumber,
                  MainnetProtocolSpecs.daoRecoveryInitDefinition(
                      config.getContractSizeLimit(), config.getEvmStackSize()));
              addProtocolSpec(
                  protocolSchedule,
                  daoBlockNumber + 1,
                  MainnetProtocolSpecs.daoRecoveryTransitionDefinition(
                      config.getContractSizeLimit(), config.getEvmStackSize()));

              // Return to the previous protocol spec after the dao fork has completed.
              protocolSchedule.putMilestone(daoBlockNumber + 10, originalProtocolSpec);
            });

<<<<<<< HEAD
    config
        .getTangerineWhistleBlockNumber()
        .ifPresent(
            blockNumber ->
                addProtocolSpec(
                    protocolSchedule,
                    blockNumber,
                    MainnetProtocolSpecs.tangerineWhistleDefinition(
                        config.getContractSizeLimit(), config.getEvmStackSize(), clock)));
    config
        .getSpuriousDragonBlockNumber()
        .ifPresent(
            blockNumber ->
                addProtocolSpec(
                    protocolSchedule,
                    blockNumber,
                    MainnetProtocolSpecs.spuriousDragonDefinition(
                        chainId, config.getContractSizeLimit(), config.getEvmStackSize(), clock)));
    config
        .getByzantiumBlockNumber()
        .ifPresent(
            blockNumber ->
                addProtocolSpec(
                    protocolSchedule,
                    blockNumber,
                    MainnetProtocolSpecs.byzantiumDefinition(
                        chainId,
                        config.getContractSizeLimit(),
                        config.getEvmStackSize(),
                        isRevertReasonEnabled,
                        clock)));
    config
        .getConstantinopleBlockNumber()
        .ifPresent(
            blockNumber ->
                addProtocolSpec(
                    protocolSchedule,
                    blockNumber,
                    MainnetProtocolSpecs.constantinopleDefinition(
                        chainId,
                        config.getContractSizeLimit(),
                        config.getEvmStackSize(),
                        isRevertReasonEnabled,
                        clock)));
    config
        .getConstantinopleFixBlockNumber()
        .ifPresent(
            blockNumber ->
                addProtocolSpec(
                    protocolSchedule,
                    blockNumber,
                    MainnetProtocolSpecs.constantinopleFixDefinition(
                        chainId,
                        config.getContractSizeLimit(),
                        config.getEvmStackSize(),
                        isRevertReasonEnabled,
                        clock)));
    config
        .getIstanbulBlockNumber()
        .ifPresent(
            blockNumber ->
                addProtocolSpec(
                    protocolSchedule,
                    blockNumber,
                    MainnetProtocolSpecs.istanbulDefinition(
                        chainId,
                        config.getContractSizeLimit(),
                        config.getEvmStackSize(),
                        isRevertReasonEnabled,
                        clock)));
=======
    addProtocolSpec(
        protocolSchedule,
        config.getTangerineWhistleBlockNumber(),
        MainnetProtocolSpecs.tangerineWhistleDefinition(
            config.getContractSizeLimit(), config.getEvmStackSize()));
    addProtocolSpec(
        protocolSchedule,
        config.getSpuriousDragonBlockNumber(),
        MainnetProtocolSpecs.spuriousDragonDefinition(
            chainId, config.getContractSizeLimit(), config.getEvmStackSize()));
    addProtocolSpec(
        protocolSchedule,
        config.getByzantiumBlockNumber(),
        MainnetProtocolSpecs.byzantiumDefinition(
            chainId,
            config.getContractSizeLimit(),
            config.getEvmStackSize(),
            isRevertReasonEnabled));
    addProtocolSpec(
        protocolSchedule,
        config.getConstantinopleBlockNumber(),
        MainnetProtocolSpecs.constantinopleDefinition(
            chainId,
            config.getContractSizeLimit(),
            config.getEvmStackSize(),
            isRevertReasonEnabled));
    addProtocolSpec(
        protocolSchedule,
        config.getConstantinopleFixBlockNumber(),
        MainnetProtocolSpecs.constantinopleFixDefinition(
            chainId,
            config.getContractSizeLimit(),
            config.getEvmStackSize(),
            isRevertReasonEnabled));
    addProtocolSpec(
        protocolSchedule,
        config.getIstanbulBlockNumber(),
        MainnetProtocolSpecs.istanbulDefinition(
            chainId,
            config.getContractSizeLimit(),
            config.getEvmStackSize(),
            isRevertReasonEnabled));
>>>>>>> 19a64765

    LOG.info("Protocol schedule created with milestones: {}", protocolSchedule.listMilestones());
    return protocolSchedule;
  }

  private void addProtocolSpec(
      final MutableProtocolSchedule<C> protocolSchedule,
      final long blockNumber,
      final ProtocolSpecBuilder<Void> definition) {
    protocolSchedule.putMilestone(
        blockNumber,
        protocolSpecAdapter
            .apply(definition)
            .privacyParameters(privacyParameters)
            .privateTransactionValidatorBuilder(
                () -> new PrivateTransactionValidator(protocolSchedule.getChainId()))
            .build(protocolSchedule));
  }

  private long validateForkOrder(
      final String forkName, final OptionalLong thisForkBlock, final long lastForkBlock) {
    final long referenceForkBlock = thisForkBlock.orElse(lastForkBlock);
    if (lastForkBlock > referenceForkBlock) {
      throw new RuntimeException(
          String.format(
              "Genesis Config Error: '%s' is scheduled for block %d but it must be on or after block %d.",
              forkName, thisForkBlock.getAsLong(), lastForkBlock));
    }
    return referenceForkBlock;
  }

  private void validateForkOrdering() {
    long lastForkBlock = 0;
    lastForkBlock = validateForkOrder("Homestead", config.getHomesteadBlockNumber(), lastForkBlock);
    lastForkBlock = validateForkOrder("DaoFork", config.getDaoForkBlock(), lastForkBlock);
    lastForkBlock =
        validateForkOrder(
            "TangerineWhistle", config.getTangerineWhistleBlockNumber(), lastForkBlock);
    lastForkBlock =
        validateForkOrder("SpuriousDragon", config.getSpuriousDragonBlockNumber(), lastForkBlock);
    lastForkBlock = validateForkOrder("Byzantium", config.getByzantiumBlockNumber(), lastForkBlock);
    lastForkBlock =
        validateForkOrder("Constantinople", config.getConstantinopleBlockNumber(), lastForkBlock);
    lastForkBlock =
        validateForkOrder(
            "ConstantinopleFix", config.getConstantinopleFixBlockNumber(), lastForkBlock);
    lastForkBlock = validateForkOrder("Istanbul", config.getIstanbulBlockNumber(), lastForkBlock);
    assert (lastForkBlock >= 0);
  }
}<|MERGE_RESOLUTION|>--- conflicted
+++ resolved
@@ -79,8 +79,7 @@
         protocolSchedule,
         0,
         MainnetProtocolSpecs.frontierDefinition(
-<<<<<<< HEAD
-            config.getContractSizeLimit(), config.getEvmStackSize(), clock));
+            config.getContractSizeLimit(), config.getEvmStackSize()));
     config
         .getHomesteadBlockNumber()
         .ifPresent(
@@ -89,15 +88,7 @@
                     protocolSchedule,
                     blockNumber,
                     MainnetProtocolSpecs.homesteadDefinition(
-                        config.getContractSizeLimit(), config.getEvmStackSize(), clock)));
-=======
-            config.getContractSizeLimit(), config.getEvmStackSize()));
-    addProtocolSpec(
-        protocolSchedule,
-        config.getHomesteadBlockNumber(),
-        MainnetProtocolSpecs.homesteadDefinition(
-            config.getContractSizeLimit(), config.getEvmStackSize()));
->>>>>>> 19a64765
+                        config.getContractSizeLimit(), config.getEvmStackSize())));
 
     config
         .getDaoForkBlock()
@@ -120,7 +111,6 @@
               protocolSchedule.putMilestone(daoBlockNumber + 10, originalProtocolSpec);
             });
 
-<<<<<<< HEAD
     config
         .getTangerineWhistleBlockNumber()
         .ifPresent(
@@ -129,7 +119,7 @@
                     protocolSchedule,
                     blockNumber,
                     MainnetProtocolSpecs.tangerineWhistleDefinition(
-                        config.getContractSizeLimit(), config.getEvmStackSize(), clock)));
+                        config.getContractSizeLimit(), config.getEvmStackSize())));
     config
         .getSpuriousDragonBlockNumber()
         .ifPresent(
@@ -138,7 +128,7 @@
                     protocolSchedule,
                     blockNumber,
                     MainnetProtocolSpecs.spuriousDragonDefinition(
-                        chainId, config.getContractSizeLimit(), config.getEvmStackSize(), clock)));
+                        chainId, config.getContractSizeLimit(), config.getEvmStackSize())));
     config
         .getByzantiumBlockNumber()
         .ifPresent(
@@ -150,8 +140,7 @@
                         chainId,
                         config.getContractSizeLimit(),
                         config.getEvmStackSize(),
-                        isRevertReasonEnabled,
-                        clock)));
+                        isRevertReasonEnabled)));
     config
         .getConstantinopleBlockNumber()
         .ifPresent(
@@ -163,8 +152,7 @@
                         chainId,
                         config.getContractSizeLimit(),
                         config.getEvmStackSize(),
-                        isRevertReasonEnabled,
-                        clock)));
+                        isRevertReasonEnabled)));
     config
         .getConstantinopleFixBlockNumber()
         .ifPresent(
@@ -176,8 +164,7 @@
                         chainId,
                         config.getContractSizeLimit(),
                         config.getEvmStackSize(),
-                        isRevertReasonEnabled,
-                        clock)));
+                        isRevertReasonEnabled)));
     config
         .getIstanbulBlockNumber()
         .ifPresent(
@@ -189,52 +176,7 @@
                         chainId,
                         config.getContractSizeLimit(),
                         config.getEvmStackSize(),
-                        isRevertReasonEnabled,
-                        clock)));
-=======
-    addProtocolSpec(
-        protocolSchedule,
-        config.getTangerineWhistleBlockNumber(),
-        MainnetProtocolSpecs.tangerineWhistleDefinition(
-            config.getContractSizeLimit(), config.getEvmStackSize()));
-    addProtocolSpec(
-        protocolSchedule,
-        config.getSpuriousDragonBlockNumber(),
-        MainnetProtocolSpecs.spuriousDragonDefinition(
-            chainId, config.getContractSizeLimit(), config.getEvmStackSize()));
-    addProtocolSpec(
-        protocolSchedule,
-        config.getByzantiumBlockNumber(),
-        MainnetProtocolSpecs.byzantiumDefinition(
-            chainId,
-            config.getContractSizeLimit(),
-            config.getEvmStackSize(),
-            isRevertReasonEnabled));
-    addProtocolSpec(
-        protocolSchedule,
-        config.getConstantinopleBlockNumber(),
-        MainnetProtocolSpecs.constantinopleDefinition(
-            chainId,
-            config.getContractSizeLimit(),
-            config.getEvmStackSize(),
-            isRevertReasonEnabled));
-    addProtocolSpec(
-        protocolSchedule,
-        config.getConstantinopleFixBlockNumber(),
-        MainnetProtocolSpecs.constantinopleFixDefinition(
-            chainId,
-            config.getContractSizeLimit(),
-            config.getEvmStackSize(),
-            isRevertReasonEnabled));
-    addProtocolSpec(
-        protocolSchedule,
-        config.getIstanbulBlockNumber(),
-        MainnetProtocolSpecs.istanbulDefinition(
-            chainId,
-            config.getContractSizeLimit(),
-            config.getEvmStackSize(),
-            isRevertReasonEnabled));
->>>>>>> 19a64765
+                        isRevertReasonEnabled)));
 
     LOG.info("Protocol schedule created with milestones: {}", protocolSchedule.listMilestones());
     return protocolSchedule;
