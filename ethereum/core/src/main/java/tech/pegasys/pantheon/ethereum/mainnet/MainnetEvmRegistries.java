--- conflicted
+++ resolved
@@ -137,11 +137,7 @@
   static EVM istanbul(final GasCalculator gasCalculator, final BigInteger chainId) {
     final OperationRegistry registry = new OperationRegistry(2);
 
-<<<<<<< HEAD
-    registerIstanbulOpcodes(registry, gasCalculator);
-=======
     registerIstanbulOpcodes(registry, gasCalculator, Account.DEFAULT_VERSION, chainId);
->>>>>>> 7f388d49
 
     return new EVM(registry, new InvalidOperation(gasCalculator));
   }
@@ -267,28 +263,22 @@
   }
 
   private static void registerIstanbulOpcodes(
-<<<<<<< HEAD
-      final OperationRegistry registry, final GasCalculator gasCalculator) {
-    registerConstantinopleOpcodes(registry, gasCalculator, Account.DEFAULT_VERSION);
-    registry.put(
-        new SStoreOperation(gasCalculator, SStoreOperation.EIP_1706_MINIMUM),
-        Account.DEFAULT_VERSION);
-    registerConstantinopleOpcodes(
-        registry, gasCalculator, MainnetProtocolSpecs.ISTANBUL_ACCOUNT_VERSION);
-    registry.put(
-        new SStoreOperation(gasCalculator, SStoreOperation.EIP_1706_MINIMUM),
-        MainnetProtocolSpecs.ISTANBUL_ACCOUNT_VERSION);
-=======
       final OperationRegistry registry,
       final GasCalculator gasCalculator,
       final int accountVersion,
       final BigInteger chainId) {
     registerConstantinopleOpcodes(registry, gasCalculator, accountVersion);
+    registry.put(
+        new SStoreOperation(gasCalculator, SStoreOperation.EIP_1706_MINIMUM),
+        Account.DEFAULT_VERSION);
+
     registerConstantinopleOpcodes(registry, gasCalculator, ISTANBUL_ACCOUNT_VERSION);
     registry.put(
         new ChainIdOperation(gasCalculator, Bytes32.leftPad(BytesValue.of(chainId.toByteArray()))),
         ISTANBUL_ACCOUNT_VERSION);
     registerConstantinopleOpcodes(registry, gasCalculator, ISTANBUL_ACCOUNT_VERSION);
->>>>>>> 7f388d49
+    registry.put(
+        new SStoreOperation(gasCalculator, SStoreOperation.EIP_1706_MINIMUM),
+        MainnetProtocolSpecs.ISTANBUL_ACCOUNT_VERSION);
   }
 }