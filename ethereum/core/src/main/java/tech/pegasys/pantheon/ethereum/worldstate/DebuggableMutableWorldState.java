/*
 * Copyright 2018 ConsenSys AG.
 *
 * Licensed under the Apache License, Version 2.0 (the "License"); you may not use this file except in compliance with
 * the License. You may obtain a copy of the License at
 *
 * http://www.apache.org/licenses/LICENSE-2.0
 *
 * Unless required by applicable law or agreed to in writing, software distributed under the License is distributed on
 * an "AS IS" BASIS, WITHOUT WARRANTIES OR CONDITIONS OF ANY KIND, either express or implied. See the License for the
 * specific language governing permissions and limitations under the License.
 */
package tech.pegasys.pantheon.ethereum.worldstate;

import tech.pegasys.pantheon.ethereum.core.AbstractWorldUpdater;
import tech.pegasys.pantheon.ethereum.core.Account;
import tech.pegasys.pantheon.ethereum.core.Address;
import tech.pegasys.pantheon.ethereum.core.Hash;
import tech.pegasys.pantheon.ethereum.core.MutableAccount;
import tech.pegasys.pantheon.ethereum.core.Wei;
import tech.pegasys.pantheon.ethereum.core.WorldState;
import tech.pegasys.pantheon.ethereum.core.WorldUpdater;
import tech.pegasys.pantheon.ethereum.storage.keyvalue.WorldStateKeyValueStorage;
import tech.pegasys.pantheon.ethereum.storage.keyvalue.WorldStatePreimageKeyValueStorage;
import tech.pegasys.pantheon.services.kvstore.InMemoryKeyValueStorage;
import tech.pegasys.pantheon.util.bytes.Bytes32;
import tech.pegasys.pantheon.util.bytes.BytesValue;

import java.util.Collection;
import java.util.HashMap;
import java.util.HashSet;
import java.util.Map;
import java.util.Objects;
import java.util.Set;
import java.util.stream.Stream;

/**
 * A simple extension of {@link DefaultMutableWorldState} that tracks in memory the mapping of hash
 * to address for its accounts for debugging purposes. It also provides a full toString() method
 * that display the content of the world state. It is obviously only mean for testing or debugging.
 */
public class DebuggableMutableWorldState extends DefaultMutableWorldState {

  // TODO: This is more complex than it should due to DefaultMutableWorldState.accounts() not being
  // implmemented (pending NC-746). Once that is fixed, we won't need to keep the set of account
  // hashes at all, just the hashtoAddress map (this is also why things are separated this way,
  // it will make it easier to update later).

  static class DebugInfo {
    private final Set<Address> accounts = new HashSet<>();

    private final Map<BytesValue, BytesValue> preimages = new HashMap<>();

    private void addAll(final DebugInfo other) {
      this.accounts.addAll(other.accounts);
      this.preimages.putAll(other.preimages);
    }

    private void addAddress(final Address address) {
      accounts.add(address);
      preimages.put(Hash.hash(address), address);
    }

    void addKey(final BytesValue key) {
      preimages.put(Hash.hash(key), key);
    }
  }

  private final DebugInfo info;

  public DebuggableMutableWorldState() {
<<<<<<< HEAD
    super(new WorldStateKeyValueStorage(new InMemoryKeyValueStorage()));
    this.info = new DebugInfo();
  }

  DebuggableMutableWorldState(
      final Bytes32 rootHash,
      final WorldStateStorage worldStateStorage,
      final DebugInfo debugInfo) {
    super(rootHash, worldStateStorage);
    this.info = debugInfo;
=======
    super(
        new WorldStateKeyValueStorage(new InMemoryKeyValueStorage()),
        new WorldStatePreimageKeyValueStorage(new InMemoryKeyValueStorage()));
>>>>>>> 4abacc3c
  }

  public DebuggableMutableWorldState(final WorldState worldState) {
    super(worldState);
    this.info = new DebugInfo();

    if (worldState instanceof DebuggableMutableWorldState) {
      final DebuggableMutableWorldState dws = ((DebuggableMutableWorldState) worldState);
      info.addAll(dws.info);
    } else {
      // TODO: on NC-746 gets in, we can remove this. That is, post NC-746, we won't be relying
      // on info.accounts to know that accounts exists, so the only thing we will not have in
      // this branch is info.addressToHash, but that's not a huge deal.
      throw new RuntimeException(worldState + " is not a debuggable word state");
    }
  }

  public Map<BytesValue, BytesValue> getPreimages() {
    return info.preimages;
  }

  @Override
  public WorldUpdater updater() {
    return new InfoCollectingUpdater(super.updater(), info);
  }

  @Override
  public Stream<Account> streamAccounts() {
    return info.accounts.stream().map(this::get).filter(Objects::nonNull);
  }

  @Override
  public String toString() {
    final StringBuilder builder = new StringBuilder();
    builder.append(rootHash()).append(":\n");
    streamAccounts()
        .forEach(
            account -> {
              final Address address = account.getAddress();
              builder
                  .append("  ")
                  .append(address == null ? "<unknown>" : address)
                  .append(" [")
                  .append(account.getAddressHash())
                  .append("]:\n");
              builder.append("    nonce: ").append(account.getNonce()).append('\n');
              builder.append("    balance: ").append(account.getBalance()).append('\n');
              builder.append("    code: ").append(account.getCode()).append('\n');
            });
    return builder.toString();
  }

  private static class InfoCollectingUpdater implements WorldUpdater {
    private final WorldUpdater wrapped;
    private final DebugInfo commitInfo;
    private DebugInfo ownInfo = new DebugInfo();

    InfoCollectingUpdater(final WorldUpdater wrapped, final DebugInfo info) {
      this.wrapped = wrapped;
      this.commitInfo = info;
    }

    private void record(final Address address) {
      ownInfo.addAddress(address);
    }

    @Override
    public MutableAccount createAccount(
        final Address address, final long nonce, final Wei balance) {
      record(address);
      return wrapped.createAccount(address, nonce, balance);
    }

    @Override
    public MutableAccount createAccount(final Address address) {
      record(address);
      return wrapped.createAccount(address);
    }

    @Override
    public MutableAccount getOrCreate(final Address address) {
      record(address);
      return wrapped.getOrCreate(address);
    }

    @Override
    public MutableAccount getMutable(final Address address) {
      record(address);
      return wrapped.getMutable(address);
    }

    @Override
    public void deleteAccount(final Address address) {
      wrapped.deleteAccount(address);
    }

    @Override
    public Collection<Account> getTouchedAccounts() {
      return wrapped.getTouchedAccounts();
    }

    @Override
    public void revert() {
      ownInfo = new DebugInfo();
      wrapped.revert();
    }

    @Override
    public void commit() {
      WorldUpdater root = wrapped;
      while (root instanceof InfoCollectingUpdater) {
        root = ((InfoCollectingUpdater) root).wrapped;
      }
      if (root instanceof AbstractWorldUpdater) {
        ((AbstractWorldUpdater<?, ?>) root)
            .updatedAccounts()
            .forEach(
                account ->
                    account
                        .getUpdatedStorage()
                        .forEach((key, value) -> ownInfo.addKey(key.getBytes())));
      } else {
        throw new RuntimeException("Sad Trombone");
      }
      commitInfo.addAll(ownInfo);
      wrapped.commit();
    }

    @Override
    public WorldUpdater updater() {
      return new InfoCollectingUpdater(wrapped.updater(), ownInfo);
    }

    @Override
    public Account get(final Address address) {
      record(address);
      return wrapped.get(address);
    }
  }
}<|MERGE_RESOLUTION|>--- conflicted
+++ resolved
@@ -12,10 +12,8 @@
  */
 package tech.pegasys.pantheon.ethereum.worldstate;
 
-import tech.pegasys.pantheon.ethereum.core.AbstractWorldUpdater;
 import tech.pegasys.pantheon.ethereum.core.Account;
 import tech.pegasys.pantheon.ethereum.core.Address;
-import tech.pegasys.pantheon.ethereum.core.Hash;
 import tech.pegasys.pantheon.ethereum.core.MutableAccount;
 import tech.pegasys.pantheon.ethereum.core.Wei;
 import tech.pegasys.pantheon.ethereum.core.WorldState;
@@ -23,13 +21,9 @@
 import tech.pegasys.pantheon.ethereum.storage.keyvalue.WorldStateKeyValueStorage;
 import tech.pegasys.pantheon.ethereum.storage.keyvalue.WorldStatePreimageKeyValueStorage;
 import tech.pegasys.pantheon.services.kvstore.InMemoryKeyValueStorage;
-import tech.pegasys.pantheon.util.bytes.Bytes32;
-import tech.pegasys.pantheon.util.bytes.BytesValue;
 
 import java.util.Collection;
-import java.util.HashMap;
 import java.util.HashSet;
-import java.util.Map;
 import java.util.Objects;
 import java.util.Set;
 import java.util.stream.Stream;
@@ -46,50 +40,24 @@
   // hashes at all, just the hashtoAddress map (this is also why things are separated this way,
   // it will make it easier to update later).
 
-  static class DebugInfo {
+  private static class DebugInfo {
     private final Set<Address> accounts = new HashSet<>();
-
-    private final Map<BytesValue, BytesValue> preimages = new HashMap<>();
 
     private void addAll(final DebugInfo other) {
       this.accounts.addAll(other.accounts);
-      this.preimages.putAll(other.preimages);
-    }
-
-    private void addAddress(final Address address) {
-      accounts.add(address);
-      preimages.put(Hash.hash(address), address);
-    }
-
-    void addKey(final BytesValue key) {
-      preimages.put(Hash.hash(key), key);
     }
   }
 
-  private final DebugInfo info;
+  private final DebugInfo info = new DebugInfo();
 
   public DebuggableMutableWorldState() {
-<<<<<<< HEAD
-    super(new WorldStateKeyValueStorage(new InMemoryKeyValueStorage()));
-    this.info = new DebugInfo();
-  }
-
-  DebuggableMutableWorldState(
-      final Bytes32 rootHash,
-      final WorldStateStorage worldStateStorage,
-      final DebugInfo debugInfo) {
-    super(rootHash, worldStateStorage);
-    this.info = debugInfo;
-=======
     super(
         new WorldStateKeyValueStorage(new InMemoryKeyValueStorage()),
         new WorldStatePreimageKeyValueStorage(new InMemoryKeyValueStorage()));
->>>>>>> 4abacc3c
   }
 
   public DebuggableMutableWorldState(final WorldState worldState) {
     super(worldState);
-    this.info = new DebugInfo();
 
     if (worldState instanceof DebuggableMutableWorldState) {
       final DebuggableMutableWorldState dws = ((DebuggableMutableWorldState) worldState);
@@ -100,10 +68,6 @@
       // this branch is info.addressToHash, but that's not a huge deal.
       throw new RuntimeException(worldState + " is not a debuggable word state");
     }
-  }
-
-  public Map<BytesValue, BytesValue> getPreimages() {
-    return info.preimages;
   }
 
   @Override
@@ -137,7 +101,7 @@
     return builder.toString();
   }
 
-  private static class InfoCollectingUpdater implements WorldUpdater {
+  private class InfoCollectingUpdater implements WorldUpdater {
     private final WorldUpdater wrapped;
     private final DebugInfo commitInfo;
     private DebugInfo ownInfo = new DebugInfo();
@@ -148,7 +112,7 @@
     }
 
     private void record(final Address address) {
-      ownInfo.addAddress(address);
+      ownInfo.accounts.add(address);
     }
 
     @Override
@@ -194,21 +158,6 @@
 
     @Override
     public void commit() {
-      WorldUpdater root = wrapped;
-      while (root instanceof InfoCollectingUpdater) {
-        root = ((InfoCollectingUpdater) root).wrapped;
-      }
-      if (root instanceof AbstractWorldUpdater) {
-        ((AbstractWorldUpdater<?, ?>) root)
-            .updatedAccounts()
-            .forEach(
-                account ->
-                    account
-                        .getUpdatedStorage()
-                        .forEach((key, value) -> ownInfo.addKey(key.getBytes())));
-      } else {
-        throw new RuntimeException("Sad Trombone");
-      }
       commitInfo.addAll(ownInfo);
       wrapped.commit();
     }
