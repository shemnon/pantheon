/*
 * Copyright 2018 ConsenSys AG.
 *
 * Licensed under the Apache License, Version 2.0 (the "License"); you may not use this file except in compliance with
 * the License. You may obtain a copy of the License at
 *
 * http://www.apache.org/licenses/LICENSE-2.0
 *
 * Unless required by applicable law or agreed to in writing, software distributed under the License is distributed on
 * an "AS IS" BASIS, WITHOUT WARRANTIES OR CONDITIONS OF ANY KIND, either express or implied. See the License for the
 * specific language governing permissions and limitations under the License.
 */
package tech.pegasys.pantheon.ethereum.mainnet.headervalidationrules;

import tech.pegasys.pantheon.ethereum.core.BlockHeader;
import tech.pegasys.pantheon.ethereum.core.Hash;
import tech.pegasys.pantheon.ethereum.mainnet.DetachedBlockHeaderValidationRule;
import tech.pegasys.pantheon.ethereum.mainnet.EthHasher;
import tech.pegasys.pantheon.ethereum.rlp.BytesValueRLPOutput;
import tech.pegasys.pantheon.util.bytes.Bytes32;
import tech.pegasys.pantheon.util.bytes.BytesValue;
import tech.pegasys.pantheon.util.bytes.BytesValues;
import tech.pegasys.pantheon.util.uint.UInt256;

import java.math.BigInteger;

import org.apache.logging.log4j.LogManager;
import org.apache.logging.log4j.Logger;

public final class ProofOfWorkValidationRule implements DetachedBlockHeaderValidationRule {

  private static final Logger LOG = LogManager.getLogger();

  private static final BigInteger ETHASH_TARGET_UPPER_BOUND = BigInteger.valueOf(2).pow(256);

  static final EthHasher HASHER = new EthHasher.Light();

  @Override
  public boolean validate(final BlockHeader header, final BlockHeader parent) {
    final byte[] hashBuffer = new byte[64];
    final Hash headerHash = hashHeader(header);
    HASHER.hash(hashBuffer, header.getNonce(), header.getNumber(), headerHash.extractArray());

    if (header.getDifficulty().isZero()) {
      LOG.trace("Rejecting header because difficulty is 0");
      return false;
    }
    final BigInteger difficulty =
        BytesValues.asUnsignedBigInteger(header.getDifficulty().getBytes());
<<<<<<< HEAD
    final UInt256 target;
    if (difficulty.equals(BigInteger.ONE)) {
      target =
          UInt256.fromHexString(
              "0xffffffffffffffffffffffffffffffffffffffffffffffffffffffffffffffff");
    } else {
      target = UInt256.of(ETHHASH_TARGET_UPPER_BOUND.divide(difficulty));
    }

=======
    final UInt256 target =
        difficulty.equals(BigInteger.ONE)
            ? UInt256.MAX_VALUE
            : UInt256.of(ETHASH_TARGET_UPPER_BOUND.divide(difficulty));
>>>>>>> 6e4d3865
    final UInt256 result = UInt256.wrap(Bytes32.wrap(hashBuffer, 32));
    if (result.compareTo(target) > 0) {
      LOG.warn(
          "Invalid block header: the EthHash result {} was greater than the target {}.\n"
              + "Failing header:\n{}",
          result,
          target,
          header);
      return false;
    }

    final Hash mixedHash =
        Hash.wrap(Bytes32.leftPad(BytesValue.wrap(hashBuffer).slice(0, Bytes32.SIZE)));
    if (!header.getMixHash().equals(mixedHash)) {
      LOG.warn(
          "Invalid block header: header mixed hash {} does not equal calculated mixed hash {}.\n"
              + "Failing header:\n{}",
          header.getMixHash(),
          mixedHash,
          header);
      return false;
    }

    return true;
  }

  Hash hashHeader(final BlockHeader header) {
    final BytesValueRLPOutput out = new BytesValueRLPOutput();

    // Encode header without nonce and mixhash
    out.startList();
    out.writeBytesValue(header.getParentHash());
    out.writeBytesValue(header.getOmmersHash());
    out.writeBytesValue(header.getCoinbase());
    out.writeBytesValue(header.getStateRoot());
    out.writeBytesValue(header.getTransactionsRoot());
    out.writeBytesValue(header.getReceiptsRoot());
    out.writeBytesValue(header.getLogsBloom().getBytes());
    out.writeUInt256Scalar(header.getDifficulty());
    out.writeLongScalar(header.getNumber());
    out.writeLongScalar(header.getGasLimit());
    out.writeLongScalar(header.getGasUsed());
    out.writeLongScalar(header.getTimestamp());
    out.writeBytesValue(header.getExtraData());
    out.endList();

    return Hash.hash(out.encoded());
  }

  @Override
  public boolean includeInLightValidation() {
    return false;
  }
}<|MERGE_RESOLUTION|>--- conflicted
+++ resolved
@@ -47,22 +47,10 @@
     }
     final BigInteger difficulty =
         BytesValues.asUnsignedBigInteger(header.getDifficulty().getBytes());
-<<<<<<< HEAD
-    final UInt256 target;
-    if (difficulty.equals(BigInteger.ONE)) {
-      target =
-          UInt256.fromHexString(
-              "0xffffffffffffffffffffffffffffffffffffffffffffffffffffffffffffffff");
-    } else {
-      target = UInt256.of(ETHHASH_TARGET_UPPER_BOUND.divide(difficulty));
-    }
-
-=======
     final UInt256 target =
         difficulty.equals(BigInteger.ONE)
             ? UInt256.MAX_VALUE
             : UInt256.of(ETHASH_TARGET_UPPER_BOUND.divide(difficulty));
->>>>>>> 6e4d3865
     final UInt256 result = UInt256.wrap(Bytes32.wrap(hashBuffer, 32));
     if (result.compareTo(target) > 0) {
       LOG.warn(
