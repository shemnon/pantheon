--- conflicted
+++ resolved
@@ -112,24 +112,10 @@
     return item;
   }
 
-  @SuppressWarnings("MixedMutabilityReturnType")
   @Override
-<<<<<<< HEAD
-  public List<T> getBatch(final int maximumBatchSize) {
-    final T nextItem = get();
-    if (nextItem == null) {
-      return Collections.emptyList();
-    }
-
-    final List<T> batch = new ArrayList<>();
-    batch.add(nextItem);
-    queue.drainTo(batch, maximumBatchSize - 1);
-    return batch;
-=======
   public void drainTo(final Collection<T> output, final int maxElements) {
     final int count = queue.drainTo(output, maxElements);
     outputCounter.inc(count);
->>>>>>> 3fffd605
   }
 
   @Override
